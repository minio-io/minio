/*
 * Minio Cloud Storage, (C) 2015 Minio, Inc.
 *
 * Licensed under the Apache License, Version 2.0 (the "License");
 * you may not use this file except in compliance with the License.
 * You may obtain a copy of the License at
 *
 *     http://www.apache.org/licenses/LICENSE-2.0
 *
 * Unless required by applicable law or agreed to in writing, software
 * distributed under the License is distributed on an "AS IS" BASIS,
 * WITHOUT WARRANTIES OR CONDITIONS OF ANY KIND, either express or implieapi.Filesystem.
 * See the License for the specific language governing permissions and
 * limitations under the License.
 */

package main

import (
	"io"
	"net/http"
	"net/url"
	"strconv"
	"strings"
	"time"

	mux "github.com/gorilla/mux"
	"github.com/minio/minio/pkg/fs"
	"github.com/minio/minio/pkg/probe"
)

const (
	maxPartsList = 1000
)

// supportedGetReqParams - supported request parameters for GET
// presigned request.
var supportedGetReqParams = map[string]string{
	"response-expires":             "Expires",
	"response-content-type":        "Content-Type",
	"response-cache-control":       "Cache-Control",
	"response-content-disposition": "Content-Disposition",
}

// setGetRespHeaders - set any requested parameters as response headers.
func setGetRespHeaders(w http.ResponseWriter, reqParams url.Values) {
	for k, v := range reqParams {
		if header, ok := supportedGetReqParams[k]; ok {
			w.Header()[header] = v
		}
	}
}

// GetObjectHandler - GET Object
// ----------
// This implementation of the GET operation retrieves object. To use GET,
// you must have READ access to the object.
func (api storageAPI) GetObjectHandler(w http.ResponseWriter, r *http.Request) {
	var object, bucket string
	vars := mux.Vars(r)
	bucket = vars["bucket"]
	object = vars["object"]

	switch getRequestAuthType(r) {
	default:
		// For all unknown auth types return error.
		writeErrorResponse(w, r, ErrAccessDenied, r.URL.Path)
		return
	case authTypeAnonymous:
		// http://docs.aws.amazon.com/AmazonS3/latest/dev/mpuAndPermissions.html
		if s3Error := enforceBucketPolicy("s3:GetObject", bucket, r.URL); s3Error != ErrNone {
			writeErrorResponse(w, r, s3Error, r.URL.Path)
			return
		}
	case authTypePresigned, authTypeSigned:
		if s3Error := isReqAuthenticated(api.Signature, r); s3Error != ErrNone {
			writeErrorResponse(w, r, s3Error, r.URL.Path)
			return
		}
	}

	objectInfo, err := api.Filesystem.GetObjectInfo(bucket, object)
	if err != nil {
		errorIf(err.Trace(), "GetObject failed.", nil)
		switch err.ToGoError().(type) {
		case fs.BucketNameInvalid:
			writeErrorResponse(w, r, ErrInvalidBucketName, r.URL.Path)
		case fs.BucketNotFound:
			writeErrorResponse(w, r, ErrNoSuchBucket, r.URL.Path)
		case fs.ObjectNotFound:
			writeErrorResponse(w, r, ErrNoSuchKey, r.URL.Path)
		case fs.ObjectNameInvalid:
			writeErrorResponse(w, r, ErrNoSuchKey, r.URL.Path)
		default:
			writeErrorResponse(w, r, ErrInternalError, r.URL.Path)
		}
		return
	}

	var hrange *httpRange
	hrange, err = getRequestedRange(r.Header.Get("Range"), objectInfo.Size)
	if err != nil {
		writeErrorResponse(w, r, ErrInvalidRange, r.URL.Path)
		return
	}

	// Set standard object headers.
	setObjectHeaders(w, objectInfo, hrange)

	// Verify 'If-Modified-Since' and 'If-Unmodified-Since'.
	lastModified := objectInfo.ModifiedTime
	if checkLastModified(w, r, lastModified) {
		return
	}
	// Verify 'If-Match' and 'If-None-Match'.
	if checkETag(w, r) {
		return
	}

	// Set any additional requested response headers.
	setGetRespHeaders(w, r.URL.Query())

	// Get the object.
	if _, err = api.Filesystem.GetObject(w, bucket, object, hrange.start, hrange.length); err != nil {
		errorIf(err.Trace(), "GetObject failed.", nil)
		return
	}
}

var unixEpochTime = time.Unix(0, 0)

// checkLastModified implements If-Modified-Since and
// If-Unmodified-Since checks.
//
// modtime is the modification time of the resource to be served, or
// IsZero(). return value is whether this request is now complete.
func checkLastModified(w http.ResponseWriter, r *http.Request, modtime time.Time) bool {
	if modtime.IsZero() || modtime.Equal(unixEpochTime) {
		// If the object doesn't have a modtime (IsZero), or the modtime
		// is obviously garbage (Unix time == 0), then ignore modtimes
		// and don't process the If-Modified-Since header.
		return false
	}

	// The Date-Modified header truncates sub-second precision, so
	// use mtime < t+1s instead of mtime <= t to check for unmodified.
	if _, ok := r.Header["If-Modified-Since"]; ok {
		// Return the object only if it has been modified since the
		// specified time, otherwise return a 304 (not modified).
		t, err := time.Parse(http.TimeFormat, r.Header.Get("If-Modified-Since"))
		if err == nil && modtime.Before(t.Add(1*time.Second)) {
			h := w.Header()
			// Remove following headers if already set.
			delete(h, "Content-Type")
			delete(h, "Content-Length")
			delete(h, "Content-Range")
			w.WriteHeader(http.StatusNotModified)
			return true
		}
	} else if _, ok := r.Header["If-Unmodified-Since"]; ok {
		// Return the object only if it has not been modified since
		// the specified time, otherwise return a 412 (precondition failed).
		t, err := time.Parse(http.TimeFormat, r.Header.Get("If-Unmodified-Since"))
		if err == nil && modtime.After(t.Add(1*time.Second)) {
			h := w.Header()
			// Remove following headers if already set.
			delete(h, "Content-Type")
			delete(h, "Content-Length")
			delete(h, "Content-Range")
			w.WriteHeader(http.StatusPreconditionFailed)
			return true
		}
	}
	w.Header().Set("Last-Modified", modtime.UTC().Format(http.TimeFormat))
	return false
}

// checkETag implements If-None-Match and If-Match checks.
//
// The ETag must have been previously set in the ResponseWriter's
// headers. The return value is whether this request is now considered
// done.
func checkETag(w http.ResponseWriter, r *http.Request) bool {
	etag := w.Header().Get("ETag")
	// Must know ETag.
	if etag == "" {
		return false
	}
	if inm := r.Header.Get("If-None-Match"); inm != "" {
		// Return the object only if its entity tag (ETag) is
		// different from the one specified; otherwise, return a 304
		// (not modified).
		if r.Method != "GET" && r.Method != "HEAD" {
			return false
		}
		if inm == etag || inm == "*" {
			h := w.Header()
			// Remove following headers if already set.
			delete(h, "Content-Type")
			delete(h, "Content-Length")
			delete(h, "Content-Range")
			w.WriteHeader(http.StatusNotModified)
			return true
		}
	} else if im := r.Header.Get("If-Match"); im != "" {
		// Return the object only if its entity tag (ETag) is the same
		// as the one specified; otherwise, return a 412 (precondition failed).
		if r.Method != "GET" && r.Method != "HEAD" {
			return false
		}
		if im != etag {
			h := w.Header()
			// Remove following headers if already set.
			delete(h, "Content-Type")
			delete(h, "Content-Length")
			delete(h, "Content-Range")
			w.WriteHeader(http.StatusPreconditionFailed)
			return true
		}
	}
	return false
}

// HeadObjectHandler - HEAD Object
// -----------
// The HEAD operation retrieves metadata from an object without returning the object itself.
func (api storageAPI) HeadObjectHandler(w http.ResponseWriter, r *http.Request) {
	var object, bucket string
	vars := mux.Vars(r)
	bucket = vars["bucket"]
	object = vars["object"]

	if s3Error := isReqAuthenticated(api.Signature, r); s3Error != ErrNone {
		writeErrorResponse(w, r, s3Error, r.URL.Path)
		return
	}

	objectInfo, err := api.Filesystem.GetObjectInfo(bucket, object)
	if err != nil {
		errorIf(err.Trace(bucket, object), "GetObjectInfo failed.", nil)
		switch err.ToGoError().(type) {
		case fs.BucketNameInvalid:
			writeErrorResponse(w, r, ErrInvalidBucketName, r.URL.Path)
		case fs.BucketNotFound:
			writeErrorResponse(w, r, ErrNoSuchBucket, r.URL.Path)
		case fs.ObjectNotFound:
			writeErrorResponse(w, r, ErrNoSuchKey, r.URL.Path)
		case fs.ObjectNameInvalid:
			writeErrorResponse(w, r, ErrNoSuchKey, r.URL.Path)
		default:
			writeErrorResponse(w, r, ErrInternalError, r.URL.Path)
		}
		return
	}

	// Set standard object headers.
	setObjectHeaders(w, objectInfo, nil)

	// Verify 'If-Modified-Since' and 'If-Unmodified-Since'.
	lastModified := objectInfo.ModifiedTime
	if checkLastModified(w, r, lastModified) {
		return
	}

	// Verify 'If-Match' and 'If-None-Match'.
	if checkETag(w, r) {
		return
	}

	// Successfull response.
	w.WriteHeader(http.StatusOK)
}

// CopyObjectHandler - Copy Object
// ----------
// This implementation of the PUT operation adds an object to a bucket
// while reading the object from another source.
func (api storageAPI) CopyObjectHandler(w http.ResponseWriter, r *http.Request) {
	vars := mux.Vars(r)
	bucket := vars["bucket"]
	object := vars["object"]

	switch getRequestAuthType(r) {
	default:
		// For all unknown auth types return error.
		writeErrorResponse(w, r, ErrAccessDenied, r.URL.Path)
		return
	case authTypeAnonymous:
		// http://docs.aws.amazon.com/AmazonS3/latest/dev/mpuAndPermissions.html
		if s3Error := enforceBucketPolicy("s3:GetBucketLocation", bucket, r.URL); s3Error != ErrNone {
			writeErrorResponse(w, r, s3Error, r.URL.Path)
			return
		}
	case authTypePresigned, authTypeSigned:
		if s3Error := isReqAuthenticated(api.Signature, r); s3Error != ErrNone {
			writeErrorResponse(w, r, s3Error, r.URL.Path)
			return
		}
	}

	// TODO: Reject requests where body/payload is present, for now we
	// don't even read it.

	// objectSource
	objectSource := r.Header.Get("X-Amz-Copy-Source")

	// Skip the first element if it is '/', split the rest.
	if strings.HasPrefix(objectSource, "/") {
		objectSource = objectSource[1:]
	}
	splits := strings.SplitN(objectSource, "/", 2)

	// Save sourceBucket and sourceObject extracted from url Path.
	var sourceBucket, sourceObject string
	if len(splits) == 2 {
		sourceBucket = splits[0]
		sourceObject = splits[1]
	}
	// If source object is empty, reply back error.
	if sourceObject == "" {
		writeErrorResponse(w, r, ErrInvalidCopySource, r.URL.Path)
		return
	}

	// Source and destination objects cannot be same, reply back error.
	if sourceObject == object && sourceBucket == bucket {
		writeErrorResponse(w, r, ErrInvalidCopyDest, r.URL.Path)
		return
	}

	objectInfo, err := api.Filesystem.GetObjectInfo(sourceBucket, sourceObject)
	if err != nil {
		errorIf(err.Trace(), "GetObjectInfo failed.", nil)
		switch err.ToGoError().(type) {
		case fs.BucketNameInvalid:
			writeErrorResponse(w, r, ErrInvalidBucketName, objectSource)
		case fs.BucketNotFound:
			writeErrorResponse(w, r, ErrNoSuchBucket, objectSource)
		case fs.ObjectNotFound:
			writeErrorResponse(w, r, ErrNoSuchKey, objectSource)
		case fs.ObjectNameInvalid:
			writeErrorResponse(w, r, ErrNoSuchKey, objectSource)
		default:
			writeErrorResponse(w, r, ErrInternalError, objectSource)
		}
		return
	}
	// Verify before writing.

	// Verify x-amz-copy-source-if-modified-since and
	// x-amz-copy-source-if-unmodified-since.
	lastModified := objectInfo.ModifiedTime
	if checkCopySourceLastModified(w, r, lastModified) {
		return
	}

	// Verify x-amz-copy-source-if-match and
	// x-amz-copy-source-if-none-match.
	if checkCopySourceETag(w, r) {
		return
	}

	/// maximum Upload size for object in a single CopyObject operation.
	if isMaxObjectSize(objectInfo.Size) {
		writeErrorResponse(w, r, ErrEntityTooLarge, objectSource)
		return
	}

	// Initialize a pipe for data pipe line.
	reader, writer := io.Pipe()

	// Start writing in a routine.
	go func() {
		defer writer.Close()
		if _, getErr := api.Filesystem.GetObject(writer, sourceBucket, sourceObject, 0, 0); getErr != nil {
			writer.CloseWithError(probe.WrapError(getErr))
			return
		}
	}()

	// Verify md5sum.
	expectedMD5Sum := objectInfo.MD5Sum
	// Size of object.
	size := objectInfo.Size

	// Create the object.
	objectInfo, err = api.Filesystem.CreateObject(bucket, object, expectedMD5Sum, size, reader, nil)
	if err != nil {
		errorIf(err.Trace(), "CreateObject failed.", nil)
		switch err.ToGoError().(type) {
		case fs.RootPathFull:
			writeErrorResponse(w, r, ErrRootPathFull, r.URL.Path)
		case fs.BucketNotFound:
			writeErrorResponse(w, r, ErrNoSuchBucket, r.URL.Path)
		case fs.BucketNameInvalid:
			writeErrorResponse(w, r, ErrInvalidBucketName, r.URL.Path)
		case fs.BadDigest:
			writeErrorResponse(w, r, ErrBadDigest, r.URL.Path)
		case fs.IncompleteBody:
			writeErrorResponse(w, r, ErrIncompleteBody, r.URL.Path)
		case fs.InvalidDigest:
			writeErrorResponse(w, r, ErrInvalidDigest, r.URL.Path)
		case fs.ObjectExistsAsPrefix:
			writeErrorResponse(w, r, ErrObjectExistsAsPrefix, r.URL.Path)
		default:
			writeErrorResponse(w, r, ErrInternalError, r.URL.Path)
		}
		return
	}
	response := generateCopyObjectResponse(objectInfo.MD5Sum, objectInfo.ModifiedTime)
	encodedSuccessResponse := encodeResponse(response)
	// write headers
	setCommonHeaders(w)

<<<<<<< HEAD
=======
	// Verify x-amz-copy-source-if-modified-since and
	// x-amz-copy-source-if-unmodified-since
	lastModified := objectInfo.ModifiedTime
	if checkCopySourceLastModified(w, r, lastModified) {
		return
	}

	// Verify x-amz-copy-source-if-match and
	// x-amz-copy-source-if-none-match
	if checkCopySourceETag(w, r) {
		return
	}

>>>>>>> c784707e
	// write success response.
	writeSuccessResponse(w, encodedSuccessResponse)
}

// checkCopySource implements x-amz-copy-source-if-modified-since and
<<<<<<< HEAD
// x-amz-copy-source-if-unmodified-since
=======
// x-amz-copy-source-if-unmodified-since checks.
>>>>>>> c784707e
//
// modtime is the modification time of the resource to be served, or
// IsZero(). return value is whether this request is now complete.
func checkCopySourceLastModified(w http.ResponseWriter, r *http.Request, modtime time.Time) bool {
	if modtime.IsZero() || modtime.Equal(unixEpochTime) {
		// If the object doesn't have a modtime (IsZero), or the modtime
		// is obviously garbage (Unix time == 0), then ignore modtimes
		// and don't process the If-Modified-Since header.
		return false
	}
<<<<<<< HEAD
	//The Date-Modified header truncates sub-second precision, so
	//use mtime < t+1s instead of mtime <= t to check for unmodified.
	if _, ok := r.Header["x-amz-copy-source-if-modified-since"]; ok {
		//Return the object only if it has been modified since the
		//specified time, otherwise return a 304 error (not modified).
		t, err := time.Parse(http.TimeFormat, r.Header.Get("x-amz-copy-source-if-modified-since"))
		if err == nil && modtime.Before(t.Add(1*time.Second)) {
			h := w.Header()
			//Remove Content headers if set
=======
	// The Date-Modified header truncates sub-second precision, so
	// use mtime < t+1s instead of mtime <= t to check for unmodified.
	if _, ok := r.Header["x-amz-copy-source-if-modified-since"]; ok {
		// Return the object only if it has been modified since the
		// specified time, otherwise return a 304 error (not modified).
		t, err := time.Parse(http.TimeFormat, r.Header.Get("x-amz-copy-source-if-modified-since"))
		if err == nil && modtime.Before(t.Add(1*time.Second)) {
			h := w.Header()
			// Remove Content headers if set
>>>>>>> c784707e
			delete(h, "Content-Type")
			delete(h, "Content-Length")
			delete(h, "Content-Range")
			w.WriteHeader(http.StatusNotModified)
			return true
		}
	} else if _, ok := r.Header["x-amz-copy-source-if-unmodified-since"]; ok {
<<<<<<< HEAD
		//Return the object only if it has not been modified since the
		//specified time, otherwise return a 412 error (precondition failed).
		t, err := time.Parse(http.TimeFormat, r.Header.Get("x-amz-copy-source-if-unmodified-since"))
		if err == nil && modtime.After(t.Add(1*time.Second)) {
			h := w.Header()
			//Remove Content headers if set
=======
		// Return the object only if it has not been modified since the
		// specified time, otherwise return a 412 error (precondition failed).
		t, err := time.Parse(http.TimeFormat, r.Header.Get("x-amz-copy-source-if-unmodified-since"))
		if err == nil && modtime.After(t.Add(1*time.Second)) {
			h := w.Header()
			// Remove Content headers if set
>>>>>>> c784707e
			delete(h, "Content-Type")
			delete(h, "Content-Length")
			delete(h, "Content-Range")
			w.WriteHeader(http.StatusPreconditionFailed)
			return true
		}
	}
	w.Header().Set("Last-Modified", modtime.UTC().Format(http.TimeFormat))
	return false
}

// checkCopySourceETag implements x-amz-copy-source-if-match and
<<<<<<< HEAD
// x-amz-copy-source-if-none-match
//
// The ETag or modtime must have been previously set in the
// ResponseWriter's headers.  The modtime is only compared at second
// granularity and may be the zero value to mean unknown.
//
// The return value is whether this request is now considered done.
func checkCopySourceETag(w http.ResponseWriter, r *http.Request) bool {
	etag := w.Header().Get("ETag")
	//tag must be provided...
=======
// x-amz-copy-source-if-none-match checks.
//
// The ETag must have been previously set in the ResponseWriter's
// headers. The return value is whether this request is now considered
// complete.
func checkCopySourceETag(w http.ResponseWriter, r *http.Request) bool {
	etag := w.Header().Get("ETag")
	// Tag must be provided...
>>>>>>> c784707e
	if etag == "" {
		return false
	}
	if inm := r.Header.Get("x-amz-copy-source-if-none-match"); inm != "" {
		// Return the object only if its entity tag (ETag) is different
		// from the one specified; otherwise, return a 304 (not modified).
		if r.Method != "PUT" {
			return false
		}
		if inm == etag || inm == "*" {
			h := w.Header()
			// Remove Content headers if set
			delete(h, "Content-Type")
			delete(h, "Content-Length")
			delete(h, "Content-Range")
			w.WriteHeader(http.StatusNotModified)
			return true
		}
	} else if inm := r.Header.Get("x-amz-copy-source-if-match"); inm != "" {
		// Return the object only if its entity tag (ETag) is the same
		// as the one specified; otherwise, return a 412 (precondition failed).
		if r.Method != "PUT" {
			return false
		}
		if inm != etag {
			h := w.Header()
			// Remove Content headers if set
			delete(h, "Content-Type")
			delete(h, "Content-Length")
			delete(h, "Content-Range")
			w.WriteHeader(http.StatusPreconditionFailed)
			return true
		}
	}
	return false

}

// PutObjectHandler - PUT Object
// ----------
// This implementation of the PUT operation adds an object to a bucket.
func (api storageAPI) PutObjectHandler(w http.ResponseWriter, r *http.Request) {
	// If the matching failed, it means that the X-Amz-Copy-Source was
	// wrong, fail right here.
	if _, ok := r.Header["X-Amz-Copy-Source"]; ok {
		writeErrorResponse(w, r, ErrInvalidCopySource, r.URL.Path)
		return
	}
	vars := mux.Vars(r)
	bucket := vars["bucket"]
	object := vars["object"]

	// Get Content-Md5 sent by client and verify if valid
	md5 := r.Header.Get("Content-Md5")
	if !isValidMD5(md5) {
		writeErrorResponse(w, r, ErrInvalidDigest, r.URL.Path)
		return
	}
	/// if Content-Length is unknown/missing, deny the request
	size := r.ContentLength
	if size == -1 && !contains(r.TransferEncoding, "chunked") {
		writeErrorResponse(w, r, ErrMissingContentLength, r.URL.Path)
		return
	}
	/// maximum Upload size for objects in a single operation
	if isMaxObjectSize(size) {
		writeErrorResponse(w, r, ErrEntityTooLarge, r.URL.Path)
		return
	}

	// Set http request for signature.
	auth := api.Signature.SetHTTPRequestToVerify(r)
	var objectInfo fs.ObjectInfo
	var err *probe.Error
	switch getRequestAuthType(r) {
	default:
		// For all unknown auth types return error.
		writeErrorResponse(w, r, ErrAccessDenied, r.URL.Path)
		return
	case authTypeAnonymous:
		// http://docs.aws.amazon.com/AmazonS3/latest/dev/mpuAndPermissions.html
		if s3Error := enforceBucketPolicy("s3:PutObject", bucket, r.URL); s3Error != ErrNone {
			writeErrorResponse(w, r, s3Error, r.URL.Path)
			return
		}
		// Create anonymous object.
		objectInfo, err = api.Filesystem.CreateObject(bucket, object, md5, size, r.Body, nil)
	case authTypePresigned:
		// For presigned requests verify them right here.
		var ok bool
		ok, err = auth.DoesPresignedSignatureMatch()
		if err != nil {
			errorIf(err.Trace(r.URL.String()), "Presigned signature verification failed.", nil)
			writeErrorResponse(w, r, ErrSignatureDoesNotMatch, r.URL.Path)
			return
		}
		if !ok {
			writeErrorResponse(w, r, ErrSignatureDoesNotMatch, r.URL.Path)
			return
		}
		// Create presigned object.
		objectInfo, err = api.Filesystem.CreateObject(bucket, object, md5, size, r.Body, nil)
	case authTypeSigned:
		// Create object.
		objectInfo, err = api.Filesystem.CreateObject(bucket, object, md5, size, r.Body, &auth)
	}
	if err != nil {
		errorIf(err.Trace(), "CreateObject failed.", nil)
		switch err.ToGoError().(type) {
		case fs.RootPathFull:
			writeErrorResponse(w, r, ErrRootPathFull, r.URL.Path)
		case fs.BucketNotFound:
			writeErrorResponse(w, r, ErrNoSuchBucket, r.URL.Path)
		case fs.BucketNameInvalid:
			writeErrorResponse(w, r, ErrInvalidBucketName, r.URL.Path)
		case fs.BadDigest:
			writeErrorResponse(w, r, ErrBadDigest, r.URL.Path)
		case fs.SignDoesNotMatch:
			writeErrorResponse(w, r, ErrSignatureDoesNotMatch, r.URL.Path)
		case fs.IncompleteBody:
			writeErrorResponse(w, r, ErrIncompleteBody, r.URL.Path)
		case fs.InvalidDigest:
			writeErrorResponse(w, r, ErrInvalidDigest, r.URL.Path)
		case fs.ObjectExistsAsPrefix:
			writeErrorResponse(w, r, ErrObjectExistsAsPrefix, r.URL.Path)
		default:
			writeErrorResponse(w, r, ErrInternalError, r.URL.Path)
		}
		return
	}
	if objectInfo.MD5Sum != "" {
		w.Header().Set("ETag", "\""+objectInfo.MD5Sum+"\"")
	}
	writeSuccessResponse(w, nil)
}

/// Multipart storageAPI

// NewMultipartUploadHandler - New multipart upload
func (api storageAPI) NewMultipartUploadHandler(w http.ResponseWriter, r *http.Request) {
	var object, bucket string
	vars := mux.Vars(r)
	bucket = vars["bucket"]
	object = vars["object"]

	switch getRequestAuthType(r) {
	case authTypeAnonymous:
		// http://docs.aws.amazon.com/AmazonS3/latest/dev/mpuAndPermissions.html
		if s3Error := enforceBucketPolicy("s3:PutObject", bucket, r.URL); s3Error != ErrNone {
			writeErrorResponse(w, r, s3Error, r.URL.Path)
			return
		}
	default:
		if s3Error := isReqAuthenticated(api.Signature, r); s3Error != ErrNone {
			writeErrorResponse(w, r, s3Error, r.URL.Path)
			return
		}
	}

	uploadID, err := api.Filesystem.NewMultipartUpload(bucket, object)
	if err != nil {
		errorIf(err.Trace(), "NewMultipartUpload failed.", nil)
		switch err.ToGoError().(type) {
		case fs.RootPathFull:
			writeErrorResponse(w, r, ErrRootPathFull, r.URL.Path)
		case fs.BucketNameInvalid:
			writeErrorResponse(w, r, ErrInvalidBucketName, r.URL.Path)
		case fs.BucketNotFound:
			writeErrorResponse(w, r, ErrNoSuchBucket, r.URL.Path)
		case fs.ObjectNotFound:
			writeErrorResponse(w, r, ErrNoSuchKey, r.URL.Path)
		case fs.ObjectNameInvalid:
			writeErrorResponse(w, r, ErrNoSuchKey, r.URL.Path)
		default:
			writeErrorResponse(w, r, ErrInternalError, r.URL.Path)
		}
		return
	}

	response := generateInitiateMultipartUploadResponse(bucket, object, uploadID)
	encodedSuccessResponse := encodeResponse(response)
	// write headers
	setCommonHeaders(w)
	// write success response.
	writeSuccessResponse(w, encodedSuccessResponse)
}

// PutObjectPartHandler - Upload part
func (api storageAPI) PutObjectPartHandler(w http.ResponseWriter, r *http.Request) {
	vars := mux.Vars(r)
	bucket := vars["bucket"]
	object := vars["object"]

	// get Content-Md5 sent by client and verify if valid
	md5 := r.Header.Get("Content-Md5")
	if !isValidMD5(md5) {
		writeErrorResponse(w, r, ErrInvalidDigest, r.URL.Path)
		return
	}

	/// if Content-Length is unknown/missing, throw away
	size := r.ContentLength
	if size == -1 {
		writeErrorResponse(w, r, ErrMissingContentLength, r.URL.Path)
		return
	}

	/// maximum Upload size for multipart objects in a single operation
	if isMaxObjectSize(size) {
		writeErrorResponse(w, r, ErrEntityTooLarge, r.URL.Path)
		return
	}

	uploadID := r.URL.Query().Get("uploadId")
	partIDString := r.URL.Query().Get("partNumber")

	partID, e := strconv.Atoi(partIDString)
	if e != nil {
		writeErrorResponse(w, r, ErrInvalidPart, r.URL.Path)
		return
	}

	// Set http request for signature.
	auth := api.Signature.SetHTTPRequestToVerify(r)
	var partMD5 string
	var err *probe.Error
	switch getRequestAuthType(r) {
	case authTypeAnonymous:
		// http://docs.aws.amazon.com/AmazonS3/latest/dev/mpuAndPermissions.html
		if s3Error := enforceBucketPolicy("s3:PutObject", bucket, r.URL); s3Error != ErrNone {
			writeErrorResponse(w, r, s3Error, r.URL.Path)
			return
		}
		// No need to verify signature, anonymous request access is
		// already allowed.
		partMD5, err = api.Filesystem.CreateObjectPart(bucket, object, uploadID, md5, partID, size, r.Body, nil)
	case authTypePresigned:
		// For presigned requests verify right here.
		var ok bool
		ok, err = auth.DoesPresignedSignatureMatch()
		if err != nil {
			errorIf(err.Trace(r.URL.String()), "Presigned signature verification failed.", nil)
			writeErrorResponse(w, r, ErrSignatureDoesNotMatch, r.URL.Path)
			return
		}
		if !ok {
			writeErrorResponse(w, r, ErrSignatureDoesNotMatch, r.URL.Path)
			return
		}
		partMD5, err = api.Filesystem.CreateObjectPart(bucket, object, uploadID, md5, partID, size, r.Body, nil)
	default:
		partMD5, err = api.Filesystem.CreateObjectPart(bucket, object, uploadID, md5, partID, size, r.Body, &auth)
	}
	if err != nil {
		errorIf(err.Trace(), "CreateObjectPart failed.", nil)
		switch err.ToGoError().(type) {
		case fs.RootPathFull:
			writeErrorResponse(w, r, ErrRootPathFull, r.URL.Path)
		case fs.InvalidUploadID:
			writeErrorResponse(w, r, ErrNoSuchUpload, r.URL.Path)
		case fs.BadDigest:
			writeErrorResponse(w, r, ErrBadDigest, r.URL.Path)
		case fs.SignDoesNotMatch:
			writeErrorResponse(w, r, ErrSignatureDoesNotMatch, r.URL.Path)
		case fs.IncompleteBody:
			writeErrorResponse(w, r, ErrIncompleteBody, r.URL.Path)
		case fs.InvalidDigest:
			writeErrorResponse(w, r, ErrInvalidDigest, r.URL.Path)
		default:
			writeErrorResponse(w, r, ErrInternalError, r.URL.Path)
		}
		return
	}
	if partMD5 != "" {
		w.Header().Set("ETag", "\""+partMD5+"\"")
	}
	writeSuccessResponse(w, nil)
}

// AbortMultipartUploadHandler - Abort multipart upload
func (api storageAPI) AbortMultipartUploadHandler(w http.ResponseWriter, r *http.Request) {
	vars := mux.Vars(r)
	bucket := vars["bucket"]
	object := vars["object"]

	switch getRequestAuthType(r) {
	case authTypeAnonymous:
		// http://docs.aws.amazon.com/AmazonS3/latest/dev/mpuAndPermissions.html
		if s3Error := enforceBucketPolicy("s3:AbortMultipartUpload", bucket, r.URL); s3Error != ErrNone {
			writeErrorResponse(w, r, s3Error, r.URL.Path)
			return
		}
	default:
		if s3Error := isReqAuthenticated(api.Signature, r); s3Error != ErrNone {
			writeErrorResponse(w, r, s3Error, r.URL.Path)
			return
		}
	}

	objectResourcesMetadata := getObjectResources(r.URL.Query())
	err := api.Filesystem.AbortMultipartUpload(bucket, object, objectResourcesMetadata.UploadID)
	if err != nil {
		errorIf(err.Trace(), "AbortMutlipartUpload failed.", nil)
		switch err.ToGoError().(type) {
		case fs.BucketNameInvalid:
			writeErrorResponse(w, r, ErrInvalidBucketName, r.URL.Path)
		case fs.BucketNotFound:
			writeErrorResponse(w, r, ErrNoSuchBucket, r.URL.Path)
		case fs.ObjectNotFound:
			writeErrorResponse(w, r, ErrNoSuchKey, r.URL.Path)
		case fs.ObjectNameInvalid:
			writeErrorResponse(w, r, ErrNoSuchKey, r.URL.Path)
		case fs.InvalidUploadID:
			writeErrorResponse(w, r, ErrNoSuchUpload, r.URL.Path)
		default:
			writeErrorResponse(w, r, ErrInternalError, r.URL.Path)
		}
		return
	}
	writeSuccessNoContent(w)
}

// ListObjectPartsHandler - List object parts
func (api storageAPI) ListObjectPartsHandler(w http.ResponseWriter, r *http.Request) {
	vars := mux.Vars(r)
	bucket := vars["bucket"]
	object := vars["object"]

	switch getRequestAuthType(r) {
	case authTypeAnonymous:
		// http://docs.aws.amazon.com/AmazonS3/latest/dev/mpuAndPermissions.html
		if s3Error := enforceBucketPolicy("s3:ListMultipartUploadParts", bucket, r.URL); s3Error != ErrNone {
			writeErrorResponse(w, r, s3Error, r.URL.Path)
			return
		}
	default:
		if s3Error := isReqAuthenticated(api.Signature, r); s3Error != ErrNone {
			writeErrorResponse(w, r, s3Error, r.URL.Path)
			return
		}
	}

	objectResourcesMetadata := getObjectResources(r.URL.Query())
	if objectResourcesMetadata.PartNumberMarker < 0 {
		writeErrorResponse(w, r, ErrInvalidPartNumberMarker, r.URL.Path)
		return
	}
	if objectResourcesMetadata.MaxParts < 0 {
		writeErrorResponse(w, r, ErrInvalidMaxParts, r.URL.Path)
		return
	}
	if objectResourcesMetadata.MaxParts == 0 {
		objectResourcesMetadata.MaxParts = maxPartsList
	}

	objectResourcesMetadata, err := api.Filesystem.ListObjectParts(bucket, object, objectResourcesMetadata)
	if err != nil {
		errorIf(err.Trace(), "ListObjectParts failed.", nil)
		switch err.ToGoError().(type) {
		case fs.BucketNameInvalid:
			writeErrorResponse(w, r, ErrInvalidBucketName, r.URL.Path)
		case fs.BucketNotFound:
			writeErrorResponse(w, r, ErrNoSuchBucket, r.URL.Path)
		case fs.ObjectNotFound:
			writeErrorResponse(w, r, ErrNoSuchKey, r.URL.Path)
		case fs.ObjectNameInvalid:
			writeErrorResponse(w, r, ErrNoSuchKey, r.URL.Path)
		case fs.InvalidUploadID:
			writeErrorResponse(w, r, ErrNoSuchUpload, r.URL.Path)
		default:
			writeErrorResponse(w, r, ErrInternalError, r.URL.Path)
		}
		return
	}
	response := generateListPartsResponse(objectResourcesMetadata)
	encodedSuccessResponse := encodeResponse(response)
	// Write headers.
	setCommonHeaders(w)
	// Write success response.
	writeSuccessResponse(w, encodedSuccessResponse)
}

// CompleteMultipartUploadHandler - Complete multipart upload
func (api storageAPI) CompleteMultipartUploadHandler(w http.ResponseWriter, r *http.Request) {
	vars := mux.Vars(r)
	bucket := vars["bucket"]
	object := vars["object"]

	// Extract object resources.
	objectResourcesMetadata := getObjectResources(r.URL.Query())

	// Set http request for signature.
	auth := api.Signature.SetHTTPRequestToVerify(r)

	var objectInfo fs.ObjectInfo
	var err *probe.Error
	switch getRequestAuthType(r) {
	default:
		// For all unknown auth types return error.
		writeErrorResponse(w, r, ErrAccessDenied, r.URL.Path)
		return
	case authTypeAnonymous:
		// http://docs.aws.amazon.com/AmazonS3/latest/dev/mpuAndPermissions.html
		if s3Error := enforceBucketPolicy("s3:PutObject", bucket, r.URL); s3Error != ErrNone {
			writeErrorResponse(w, r, s3Error, r.URL.Path)
			return
		}
		// Complete multipart upload anonymous.
		objectInfo, err = api.Filesystem.CompleteMultipartUpload(bucket, object, objectResourcesMetadata.UploadID, r.Body, nil)
	case authTypePresigned:
		// For presigned requests verify right here.
		var ok bool
		ok, err = auth.DoesPresignedSignatureMatch()
		if err != nil {
			errorIf(err.Trace(r.URL.String()), "Presigned signature verification failed.", nil)
			writeErrorResponse(w, r, ErrSignatureDoesNotMatch, r.URL.Path)
			return
		}
		if !ok {
			writeErrorResponse(w, r, ErrSignatureDoesNotMatch, r.URL.Path)
			return
		}
		// Complete multipart upload presigned.
		objectInfo, err = api.Filesystem.CompleteMultipartUpload(bucket, object, objectResourcesMetadata.UploadID, r.Body, nil)
	case authTypeSigned:
		// Complete multipart upload.
		objectInfo, err = api.Filesystem.CompleteMultipartUpload(bucket, object, objectResourcesMetadata.UploadID, r.Body, &auth)
	}
	if err != nil {
		errorIf(err.Trace(), "CompleteMultipartUpload failed.", nil)
		switch err.ToGoError().(type) {
		case fs.BucketNameInvalid:
			writeErrorResponse(w, r, ErrInvalidBucketName, r.URL.Path)
		case fs.BucketNotFound:
			writeErrorResponse(w, r, ErrNoSuchBucket, r.URL.Path)
		case fs.ObjectNotFound:
			writeErrorResponse(w, r, ErrNoSuchKey, r.URL.Path)
		case fs.ObjectNameInvalid:
			writeErrorResponse(w, r, ErrNoSuchKey, r.URL.Path)
		case fs.InvalidUploadID:
			writeErrorResponse(w, r, ErrNoSuchUpload, r.URL.Path)
		case fs.InvalidPart:
			writeErrorResponse(w, r, ErrInvalidPart, r.URL.Path)
		case fs.InvalidPartOrder:
			writeErrorResponse(w, r, ErrInvalidPartOrder, r.URL.Path)
		case fs.SignDoesNotMatch:
			writeErrorResponse(w, r, ErrSignatureDoesNotMatch, r.URL.Path)
		case fs.IncompleteBody:
			writeErrorResponse(w, r, ErrIncompleteBody, r.URL.Path)
		case fs.MalformedXML:
			writeErrorResponse(w, r, ErrMalformedXML, r.URL.Path)
		default:
			writeErrorResponse(w, r, ErrInternalError, r.URL.Path)
		}
		return
	}
	// get object location.
	location := getLocation(r)
	// Generate complete multipart response.
	response := generateCompleteMultpartUploadResponse(bucket, object, location, objectInfo.MD5Sum)
	encodedSuccessResponse := encodeResponse(response)
	// write headers
	setCommonHeaders(w)
	// write success response.
	writeSuccessResponse(w, encodedSuccessResponse)
}

/// Delete storageAPI

// DeleteObjectHandler - delete an object
func (api storageAPI) DeleteObjectHandler(w http.ResponseWriter, r *http.Request) {
	vars := mux.Vars(r)
	bucket := vars["bucket"]
	object := vars["object"]

	switch getRequestAuthType(r) {
	default:
		// For all unknown auth types return error.
		writeErrorResponse(w, r, ErrAccessDenied, r.URL.Path)
		return
	case authTypeAnonymous:
		// http://docs.aws.amazon.com/AmazonS3/latest/dev/mpuAndPermissions.html
		if s3Error := enforceBucketPolicy("s3:DeleteObject", bucket, r.URL); s3Error != ErrNone {
			writeErrorResponse(w, r, s3Error, r.URL.Path)
			return
		}
	case authTypeSigned, authTypePresigned:
		if s3Error := isReqAuthenticated(api.Signature, r); s3Error != ErrNone {
			writeErrorResponse(w, r, s3Error, r.URL.Path)
			return
		}
	}
	err := api.Filesystem.DeleteObject(bucket, object)
	if err != nil {
		errorIf(err.Trace(), "DeleteObject failed.", nil)
		switch err.ToGoError().(type) {
		case fs.BucketNameInvalid:
			writeErrorResponse(w, r, ErrInvalidBucketName, r.URL.Path)
		case fs.BucketNotFound:
			writeErrorResponse(w, r, ErrNoSuchBucket, r.URL.Path)
		case fs.ObjectNotFound:
			writeErrorResponse(w, r, ErrNoSuchKey, r.URL.Path)
		case fs.ObjectNameInvalid:
			writeErrorResponse(w, r, ErrNoSuchKey, r.URL.Path)
		default:
			writeErrorResponse(w, r, ErrInternalError, r.URL.Path)
		}
	}
	writeSuccessNoContent(w)
}<|MERGE_RESOLUTION|>--- conflicted
+++ resolved
@@ -365,7 +365,20 @@
 		writeErrorResponse(w, r, ErrEntityTooLarge, objectSource)
 		return
 	}
-
+	// Verify headers before writing.
+
+	// Verify x-amz-copy-source-if-modified-since and
+	// x-amz-copy-source-if-unmodified-since.
+	lastModified := objectInfo.ModifiedTime
+	if checkCopySourceLastModified(w, r, lastModified) {
+		return
+	}
+
+	// Verify x-amz-copy-source-if-match and
+	// x-amz-copy-source-if-none-match.
+	if checkCopySourceETag(w, r) {
+		return
+	}
 	// Initialize a pipe for data pipe line.
 	reader, writer := io.Pipe()
 
@@ -412,32 +425,12 @@
 	// write headers
 	setCommonHeaders(w)
 
-<<<<<<< HEAD
-=======
-	// Verify x-amz-copy-source-if-modified-since and
-	// x-amz-copy-source-if-unmodified-since
-	lastModified := objectInfo.ModifiedTime
-	if checkCopySourceLastModified(w, r, lastModified) {
-		return
-	}
-
-	// Verify x-amz-copy-source-if-match and
-	// x-amz-copy-source-if-none-match
-	if checkCopySourceETag(w, r) {
-		return
-	}
-
->>>>>>> c784707e
 	// write success response.
 	writeSuccessResponse(w, encodedSuccessResponse)
 }
 
 // checkCopySource implements x-amz-copy-source-if-modified-since and
-<<<<<<< HEAD
-// x-amz-copy-source-if-unmodified-since
-=======
 // x-amz-copy-source-if-unmodified-since checks.
->>>>>>> c784707e
 //
 // modtime is the modification time of the resource to be served, or
 // IsZero(). return value is whether this request is now complete.
@@ -448,17 +441,6 @@
 		// and don't process the If-Modified-Since header.
 		return false
 	}
-<<<<<<< HEAD
-	//The Date-Modified header truncates sub-second precision, so
-	//use mtime < t+1s instead of mtime <= t to check for unmodified.
-	if _, ok := r.Header["x-amz-copy-source-if-modified-since"]; ok {
-		//Return the object only if it has been modified since the
-		//specified time, otherwise return a 304 error (not modified).
-		t, err := time.Parse(http.TimeFormat, r.Header.Get("x-amz-copy-source-if-modified-since"))
-		if err == nil && modtime.Before(t.Add(1*time.Second)) {
-			h := w.Header()
-			//Remove Content headers if set
-=======
 	// The Date-Modified header truncates sub-second precision, so
 	// use mtime < t+1s instead of mtime <= t to check for unmodified.
 	if _, ok := r.Header["x-amz-copy-source-if-modified-since"]; ok {
@@ -468,7 +450,6 @@
 		if err == nil && modtime.Before(t.Add(1*time.Second)) {
 			h := w.Header()
 			// Remove Content headers if set
->>>>>>> c784707e
 			delete(h, "Content-Type")
 			delete(h, "Content-Length")
 			delete(h, "Content-Range")
@@ -476,21 +457,12 @@
 			return true
 		}
 	} else if _, ok := r.Header["x-amz-copy-source-if-unmodified-since"]; ok {
-<<<<<<< HEAD
-		//Return the object only if it has not been modified since the
-		//specified time, otherwise return a 412 error (precondition failed).
-		t, err := time.Parse(http.TimeFormat, r.Header.Get("x-amz-copy-source-if-unmodified-since"))
-		if err == nil && modtime.After(t.Add(1*time.Second)) {
-			h := w.Header()
-			//Remove Content headers if set
-=======
 		// Return the object only if it has not been modified since the
 		// specified time, otherwise return a 412 error (precondition failed).
 		t, err := time.Parse(http.TimeFormat, r.Header.Get("x-amz-copy-source-if-unmodified-since"))
 		if err == nil && modtime.After(t.Add(1*time.Second)) {
 			h := w.Header()
 			// Remove Content headers if set
->>>>>>> c784707e
 			delete(h, "Content-Type")
 			delete(h, "Content-Length")
 			delete(h, "Content-Range")
@@ -503,18 +475,6 @@
 }
 
 // checkCopySourceETag implements x-amz-copy-source-if-match and
-<<<<<<< HEAD
-// x-amz-copy-source-if-none-match
-//
-// The ETag or modtime must have been previously set in the
-// ResponseWriter's headers.  The modtime is only compared at second
-// granularity and may be the zero value to mean unknown.
-//
-// The return value is whether this request is now considered done.
-func checkCopySourceETag(w http.ResponseWriter, r *http.Request) bool {
-	etag := w.Header().Get("ETag")
-	//tag must be provided...
-=======
 // x-amz-copy-source-if-none-match checks.
 //
 // The ETag must have been previously set in the ResponseWriter's
@@ -523,7 +483,6 @@
 func checkCopySourceETag(w http.ResponseWriter, r *http.Request) bool {
 	etag := w.Header().Get("ETag")
 	// Tag must be provided...
->>>>>>> c784707e
 	if etag == "" {
 		return false
 	}
