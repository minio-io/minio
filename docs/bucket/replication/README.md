# Bucket Replication Guide [![Slack](https://slack.min.io/slack?type=svg)](https://slack.min.io) [![Docker Pulls](https://img.shields.io/docker/pulls/minio/minio.svg?maxAge=604800)](https://hub.docker.com/r/minio/minio/)

Bucket replication is designed to replicate selected objects in a bucket to a destination bucket.

To replicate objects in a bucket to a destination bucket on a target site either in the same cluster or a different cluster, start by enabling [versioning](https://docs.minio.io/docs/minio-bucket-versioning-guide.html) for both source and destination buckets. Finally, the target site and the destination bucket need to be configured on the source MinIO server.

## Highlights
- Supports source and destination buckets to have the same name unlike AWS S3, addresses variety of usecases such as *Splunk*, *Veeam* site to site DR.
- Supports object locking/retention across source and destination buckets natively out of the box, unlike AWS S3.
- Simpler implementation than [AWS S3 Bucket Replication Config](https://docs.aws.amazon.com/AmazonS3/latest/dev/replication-add-config.html) with requirements such as IAM Role, AccessControlTranslation, Metrics and SourceSelectionCriteria are not needed with MinIO.

## How to use?
Create a replication target on the source cluster as shown below:

```
mc admin bucket remote add myminio/srcbucket https://accessKey:secretKey@replica-endpoint:9000/destbucket --service replication --region us-east-1
Role ARN = 'arn:minio:replication:us-east-1:c5be6b16-769d-432a-9ef1-4567081f3566:destbucket'
```

Note that the admin needs *s3:GetReplicationConfigurationAction* permission on source cluster. The credential used at the destination requires *s3:ReplicateObject* permission. Once successfully created and authorized this generates a replication target ARN.  The command below lists all the currently authorized replication targets:

```
mc admin bucket remote ls myminio/srcbucket --service "replication"
Role ARN = 'arn:minio:replication:us-east-1:c5be6b16-769d-432a-9ef1-4567081f3566:destbucket'
```

<<<<<<< HEAD
The replication configuration can now be added to the source bucket by applying the json file with replication configuration. The `ReplicationArn` is passed in as a json element in the configuration.
=======
The replication configuration can now be added to the source bucket by applying the json file with replication configuration. The Role ARN above is passed in as a json element in the configuration.
>>>>>>> 6d64aab4

```json
{
  "Role" :"arn:minio:replication:us-east-1:c5be6b16-769d-432a-9ef1-4567081f3566:destbucket",
  "Rules": [
    {
      "Status": "Enabled",
      "Priority": 1,
      "DeleteMarkerReplication": { "Status": "Disabled" },
      "Filter" : {
        "And": {
            "Prefix": "Tax",
            "Tags": [
                {
                "Key": "Year",
                "Value": "2019"
                },
                {
                "Key": "Company",
                "Value": "AcmeCorp"
                }
            ]
        }
      },
      "Destination": {
        "Bucket": "arn:aws:s3:::destbucket",
        "StorageClass": "STANDARD"
      }
    }
  ]
}
```

```
mc replicate add myminio/srcbucket/Tax --priority 1 --arn "arn:minio:replication:us-east-1:c5be6b16-769d-432a-9ef1-4567081f3566:destbucket" --tags "Year=2019&Company=AcmeCorp" --storage-class "STANDARD"
Replication configuration applied successfully to myminio/srcbucket.
```

<<<<<<< HEAD
Apart from `ReplicationArn` , rest of the configuration follows [AWS S3 Spec](https://docs.aws.amazon.com/AmazonS3/latest/dev/replication-add-config.html). Any objects uploaded to the source bucket that meet replication criteria will now be automatically replicated by the MinIO server to the remote destination bucket. Replication can be disabled at any time by disabling specific rules in the configuration or deleting the replication configuration entirely.
=======
The replication configuration follows [AWS S3 Spec](https://docs.aws.amazon.com/AmazonS3/latest/dev/replication-add-config.html). Any objects uploaded to the source bucket that meet replication criteria will now be automatically replicated by the MinIO server to the remote destination bucket. Replication can be disabled at any time by disabling specific rules in the configuration or deleting the replication configuration entirely.
>>>>>>> 6d64aab4

When an object is deleted from the source bucket, the replica will not be deleted as per S3 spec.

![delete](https://raw.githubusercontent.com/minio/minio/master/docs/bucket/replication/DELETE_bucket_replication.png)

When object locking is used in conjunction with replication, both source and destination buckets needs to have object locking enabled. Similarly objects encrypted on the server side, will be replicated if destination also supports encryption.

Replication status can be seen in the metadata on the source and destination objects. On the source side, the `X-Amz-Replication-Status` changes from `PENDING` to `COMPLETE` or `FAILED` after replication attempt either succeeded or failed respectively. On the destination side, a `X-Amz-Replication-Status` status of `REPLICA` indicates that the object was replicated successfully. Any replication failures are automatically re-attempted during a periodic disk crawl cycle.

![put](https://raw.githubusercontent.com/minio/minio/master/docs/bucket/replication/PUT_bucket_replication.png)

![head](https://raw.githubusercontent.com/minio/minio/master/docs/bucket/replication/HEAD_bucket_replication.png)

## Explore Further
- [MinIO Bucket Versioning Implementation](https://docs.minio.io/docs/minio-bucket-versioning-guide.html)
- [MinIO Client Quickstart Guide](https://docs.minio.io/docs/minio-client-quickstart-guide.html)<|MERGE_RESOLUTION|>--- conflicted
+++ resolved
@@ -24,11 +24,7 @@
 Role ARN = 'arn:minio:replication:us-east-1:c5be6b16-769d-432a-9ef1-4567081f3566:destbucket'
 ```
 
-<<<<<<< HEAD
-The replication configuration can now be added to the source bucket by applying the json file with replication configuration. The `ReplicationArn` is passed in as a json element in the configuration.
-=======
 The replication configuration can now be added to the source bucket by applying the json file with replication configuration. The Role ARN above is passed in as a json element in the configuration.
->>>>>>> 6d64aab4
 
 ```json
 {
@@ -67,11 +63,8 @@
 Replication configuration applied successfully to myminio/srcbucket.
 ```
 
-<<<<<<< HEAD
-Apart from `ReplicationArn` , rest of the configuration follows [AWS S3 Spec](https://docs.aws.amazon.com/AmazonS3/latest/dev/replication-add-config.html). Any objects uploaded to the source bucket that meet replication criteria will now be automatically replicated by the MinIO server to the remote destination bucket. Replication can be disabled at any time by disabling specific rules in the configuration or deleting the replication configuration entirely.
-=======
 The replication configuration follows [AWS S3 Spec](https://docs.aws.amazon.com/AmazonS3/latest/dev/replication-add-config.html). Any objects uploaded to the source bucket that meet replication criteria will now be automatically replicated by the MinIO server to the remote destination bucket. Replication can be disabled at any time by disabling specific rules in the configuration or deleting the replication configuration entirely.
->>>>>>> 6d64aab4
+
 
 When an object is deleted from the source bucket, the replica will not be deleted as per S3 spec.
 
