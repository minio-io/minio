/*
 * MinIO Cloud Storage, (C) 2019 MinIO, Inc.
 *
 * Licensed under the Apache License, Version 2.0 (the "License");
 * you may not use this file except in compliance with the License.
 * You may obtain a copy of the License at
 *
 *     http://www.apache.org/licenses/LICENSE-2.0
 *
 * Unless required by applicable law or agreed to in writing, software
 * distributed under the License is distributed on an "AS IS" BASIS,
 * WITHOUT WARRANTIES OR CONDITIONS OF ANY KIND, either express or implied.
 * See the License for the specific language governing permissions and
 * limitations under the License.
 */

package sql

import (
	"encoding/json"
	"errors"
<<<<<<< HEAD
	"math"
=======
	"fmt"
>>>>>>> b7ee0bbb
	"strings"

	"github.com/fwessels/simdjson-go"

	"github.com/bcicen/jstream"
)

var (
	errInvalidASTNode    = errors.New("invalid AST Node")
	errExpectedBool      = errors.New("expected bool")
	errLikeNonStrArg     = errors.New("LIKE clause requires string arguments")
	errLikeInvalidEscape = errors.New("LIKE clause has invalid ESCAPE character")
	errNotImplemented    = errors.New("not implemented")
)

// AST Node Evaluation functions
//
// During evaluation, the query is known to be valid, as analysis is
// complete. The only errors possible are due to value type
// mismatches, etc.
//
// If an aggregation node is present as a descendant (when
// e.prop.isAggregation is true), we call evalNode on all child nodes,
// check for errors, but do not perform any combining of the results
// of child nodes. The final result row is returned after all rows are
// processed, and the `getAggregate` function is called.

func (e *AliasedExpression) evalNode(r Record) (*Value, error) {
	return e.Expression.evalNode(r)
}

func (e *Expression) evalNode(r Record) (*Value, error) {
	if len(e.And) == 1 {
		// In this case, result is not required to be boolean
		// type.
		return e.And[0].evalNode(r)
	}

	// Compute OR of conditions
	result := false
	for _, ex := range e.And {
		res, err := ex.evalNode(r)
		if err != nil {
			return nil, err
		}
		b, ok := res.ToBool()
		if !ok {
			return nil, errExpectedBool
		}
		result = result || b
	}
	return FromBool(result), nil
}

func (e *AndCondition) evalNode(r Record) (*Value, error) {
	if len(e.Condition) == 1 {
		// In this case, result does not have to be boolean
		return e.Condition[0].evalNode(r)
	}

	// Compute AND of conditions
	result := true
	for _, ex := range e.Condition {
		res, err := ex.evalNode(r)
		if err != nil {
			return nil, err
		}
		b, ok := res.ToBool()
		if !ok {
			return nil, errExpectedBool
		}
		result = result && b
	}
	return FromBool(result), nil
}

func (e *Condition) evalNode(r Record) (*Value, error) {
	if e.Operand != nil {
		// In this case, result does not have to be boolean
		return e.Operand.evalNode(r)
	}

	// Compute NOT of condition
	res, err := e.Not.evalNode(r)
	if err != nil {
		return nil, err
	}
	b, ok := res.ToBool()
	if !ok {
		return nil, errExpectedBool
	}
	return FromBool(!b), nil
}

func (e *ConditionOperand) evalNode(r Record) (*Value, error) {
	opVal, opErr := e.Operand.evalNode(r)
	if opErr != nil || e.ConditionRHS == nil {
		return opVal, opErr
	}

	// Need to evaluate the ConditionRHS
	switch {
	case e.ConditionRHS.Compare != nil:
		cmpRight, cmpRErr := e.ConditionRHS.Compare.Operand.evalNode(r)
		if cmpRErr != nil {
			return nil, cmpRErr
		}

		b, err := opVal.compareOp(e.ConditionRHS.Compare.Operator, cmpRight)
		return FromBool(b), err

	case e.ConditionRHS.Between != nil:
		return e.ConditionRHS.Between.evalBetweenNode(r, opVal)

	case e.ConditionRHS.Like != nil:
		return e.ConditionRHS.Like.evalLikeNode(r, opVal)

	case e.ConditionRHS.In != nil:
		return e.ConditionRHS.In.evalInNode(r, opVal)

	default:
		return nil, errInvalidASTNode
	}
}

func (e *Between) evalBetweenNode(r Record, arg *Value) (*Value, error) {
	stVal, stErr := e.Start.evalNode(r)
	if stErr != nil {
		return nil, stErr
	}

	endVal, endErr := e.End.evalNode(r)
	if endErr != nil {
		return nil, endErr
	}

	part1, err1 := stVal.compareOp(opLte, arg)
	if err1 != nil {
		return nil, err1
	}

	part2, err2 := arg.compareOp(opLte, endVal)
	if err2 != nil {
		return nil, err2
	}

	result := part1 && part2
	if e.Not {
		result = !result
	}

	return FromBool(result), nil
}

func (e *Like) evalLikeNode(r Record, arg *Value) (*Value, error) {
	inferTypeAsString(arg)

	s, ok := arg.ToString()
	if !ok {
		err := errLikeNonStrArg
		return nil, errLikeInvalidInputs(err)
	}

	pattern, err1 := e.Pattern.evalNode(r)
	if err1 != nil {
		return nil, err1
	}

	// Infer pattern as string (in case it is untyped)
	inferTypeAsString(pattern)

	patternStr, ok := pattern.ToString()
	if !ok {
		err := errLikeNonStrArg
		return nil, errLikeInvalidInputs(err)
	}

	escape := runeZero
	if e.EscapeChar != nil {
		escapeVal, err2 := e.EscapeChar.evalNode(r)
		if err2 != nil {
			return nil, err2
		}

		inferTypeAsString(escapeVal)

		escapeStr, ok := escapeVal.ToString()
		if !ok {
			err := errLikeNonStrArg
			return nil, errLikeInvalidInputs(err)
		}

		if len([]rune(escapeStr)) > 1 {
			err := errLikeInvalidEscape
			return nil, errLikeInvalidInputs(err)
		}
	}

	matchResult, err := evalSQLLike(s, patternStr, escape)
	if err != nil {
		return nil, err
	}

	if e.Not {
		matchResult = !matchResult
	}

	return FromBool(matchResult), nil
}

func (e *ListExpr) evalNode(r Record) (*Value, error) {
	res := make([]Value, len(e.Elements))
	if len(e.Elements) == 1 {
		// If length 1, treat as single value.
		return e.Elements[0].evalNode(r)
	}
	for i, elt := range e.Elements {
		v, err := elt.evalNode(r)
		if err != nil {
			return nil, err
		}
		res[i] = *v
	}
	return FromArray(res), nil
}

func (e *In) evalInNode(r Record, lhs *Value) (*Value, error) {
	// Compare two values in terms of in-ness.
	var cmp func(a, b Value) bool
	cmp = func(a, b Value) bool {
		if a.Equals(b) {
			return true
		}

		// If elements, compare each.
		aA, aOK := a.ToArray()
		bA, bOK := b.ToArray()
		if aOK && bOK {
			if len(aA) != len(bA) {
				return false
			}
			for i := range aA {
				if !cmp(aA[i], bA[i]) {
					return false
				}
			}
			return true
		}
		// Try as numbers
		aF, aOK := a.ToFloat()
		bF, bOK := b.ToFloat()

		// FIXME: more type inference?
		return aOK && bOK && aF == bF
	}

	var rhs Value
	if elt := e.ListExpression; elt != nil {
		eltVal, err := elt.evalNode(r)
		if err != nil {
			return nil, err
		}
		rhs = *eltVal
	}

	// If RHS is array compare each element.
	if arr, ok := rhs.ToArray(); ok {
		for _, element := range arr {
			// If we have an array we are on the wrong level.
			if cmp(element, *lhs) {
				return FromBool(true), nil
			}
		}
		return FromBool(false), nil
	}

	return FromBool(cmp(rhs, *lhs)), nil
}

func (e *Operand) evalNode(r Record) (*Value, error) {
	lval, lerr := e.Left.evalNode(r)
	if lerr != nil || len(e.Right) == 0 {
		return lval, lerr
	}

	// Process remaining child nodes - result must be
	// numeric. This AST node is for terms separated by + or -
	// symbols.
	for _, rightTerm := range e.Right {
		op := rightTerm.Op
		rval, rerr := rightTerm.Right.evalNode(r)
		if rerr != nil {
			return nil, rerr
		}
		err := lval.arithOp(op, rval)
		if err != nil {
			return nil, err
		}
	}
	return lval, nil
}

func (e *MultOp) evalNode(r Record) (*Value, error) {
	lval, lerr := e.Left.evalNode(r)
	if lerr != nil || len(e.Right) == 0 {
		return lval, lerr
	}

	// Process other child nodes - result must be numeric. This
	// AST node is for terms separated by *, / or % symbols.
	for _, rightTerm := range e.Right {
		op := rightTerm.Op
		rval, rerr := rightTerm.Right.evalNode(r)
		if rerr != nil {
			return nil, rerr
		}

		err := lval.arithOp(op, rval)
		if err != nil {
			return nil, err
		}
	}
	return lval, nil
}

func (e *UnaryTerm) evalNode(r Record) (*Value, error) {
	if e.Negated == nil {
		return e.Primary.evalNode(r)
	}

	v, err := e.Negated.Term.evalNode(r)
	if err != nil {
		return nil, err
	}

	inferTypeForArithOp(v)
	v.negate()
	if v.isNumeric() {
		return v, nil
	}
	return nil, errArithMismatchedTypes
}

func (e *JSONPath) evalNode(r Record) (*Value, error) {
	// Strip the table name from the keypath.
	keypath := e.String()
	if strings.Contains(keypath, ".") {
		ps := strings.SplitN(keypath, ".", 2)
		if len(ps) == 2 {
			keypath = ps[1]
		}
	}
	_, rawVal := r.Raw()
	switch rowVal := rawVal.(type) {
	case jstream.KVS, simdjson.Elements:
		pathExpr := e.PathExpr
		if len(pathExpr) == 0 {
			pathExpr = []*JSONPathElement{{Key: &ObjectKey{ID: e.BaseKey}}}
		}

		result, _, err := jsonpathEval(pathExpr, rowVal)
		if err != nil {
			return nil, err
		}

<<<<<<< HEAD
		switch rval := result.(type) {
		case string:
			return FromString(rval), nil
		case float64:
			return FromFloat(rval), nil
		case int64:
			return FromInt(rval), nil
		case uint64:
			if rval <= math.MaxInt64 {
				return FromInt(int64(rval)), nil
			}
			return FromFloat(float64(rval)), nil
		case bool:
			return FromBool(rval), nil
		case jstream.KVS, []interface{}:
			bs, err := json.Marshal(result)
			if err != nil {
				return nil, err
			}
			return FromBytes(bs), nil
		case simdjson.Element:
			bs, err := rval.Iter.MarshalJSON()
			if err != nil {
				return nil, err
			}
			return FromBytes(bs), nil
		case simdjson.Array:
			bs, err := rval.MarshalJSON()
			if err != nil {
				return nil, err
			}
			return FromBytes(bs), nil
		case nil:
			return FromNull(), nil
		default:
			return nil, errors.New("Unhandled value type")
=======
		return jsonToValue(result)
	default:
		return r.Get(keypath)
	}
}

// jsonToValue will convert the json value to an internal value.
func jsonToValue(result interface{}) (*Value, error) {
	switch rval := result.(type) {
	case string:
		return FromString(rval), nil
	case float64:
		return FromFloat(rval), nil
	case int64:
		return FromInt(rval), nil
	case bool:
		return FromBool(rval), nil
	case jstream.KVS:
		bs, err := json.Marshal(result)
		if err != nil {
			return nil, err
		}
		return FromBytes(bs), nil
	case []interface{}:
		dst := make([]Value, len(rval))
		for i := range rval {
			v, err := jsonToValue(rval[i])
			if err != nil {
				return nil, err
			}
			dst[i] = *v
>>>>>>> b7ee0bbb
		}
		return FromArray(dst), nil
	case []Value:
		return FromArray(rval), nil
	case nil:
		return FromNull(), nil
	}
	return nil, fmt.Errorf("Unhandled value type: %T", result)
}

func (e *PrimaryTerm) evalNode(r Record) (res *Value, err error) {
	switch {
	case e.Value != nil:
		return e.Value.evalNode(r)
	case e.JPathExpr != nil:
		return e.JPathExpr.evalNode(r)
	case e.ListExpr != nil:
		return e.ListExpr.evalNode(r)
	case e.SubExpression != nil:
		return e.SubExpression.evalNode(r)
	case e.FuncCall != nil:
		return e.FuncCall.evalNode(r)
	}
	return nil, errInvalidASTNode
}

func (e *FuncExpr) evalNode(r Record) (res *Value, err error) {
	switch e.getFunctionName() {
	case aggFnCount, aggFnAvg, aggFnMax, aggFnMin, aggFnSum:
		return e.getAggregate()
	default:
		return e.evalSQLFnNode(r)
	}
}

// evalNode on a literal value is independent of the node being an
// aggregation or a row function - it always returns a value.
func (e *LitValue) evalNode(_ Record) (res *Value, err error) {
	switch {
	case e.Number != nil:
		return floatToValue(*e.Number), nil
	case e.String != nil:
		return FromString(string(*e.String)), nil
	case e.Boolean != nil:
		return FromBool(bool(*e.Boolean)), nil
	}
	return FromNull(), nil
}<|MERGE_RESOLUTION|>--- conflicted
+++ resolved
@@ -19,11 +19,8 @@
 import (
 	"encoding/json"
 	"errors"
-<<<<<<< HEAD
+	"fmt"
 	"math"
-=======
-	"fmt"
->>>>>>> b7ee0bbb
 	"strings"
 
 	"github.com/fwessels/simdjson-go"
@@ -389,44 +386,6 @@
 			return nil, err
 		}
 
-<<<<<<< HEAD
-		switch rval := result.(type) {
-		case string:
-			return FromString(rval), nil
-		case float64:
-			return FromFloat(rval), nil
-		case int64:
-			return FromInt(rval), nil
-		case uint64:
-			if rval <= math.MaxInt64 {
-				return FromInt(int64(rval)), nil
-			}
-			return FromFloat(float64(rval)), nil
-		case bool:
-			return FromBool(rval), nil
-		case jstream.KVS, []interface{}:
-			bs, err := json.Marshal(result)
-			if err != nil {
-				return nil, err
-			}
-			return FromBytes(bs), nil
-		case simdjson.Element:
-			bs, err := rval.Iter.MarshalJSON()
-			if err != nil {
-				return nil, err
-			}
-			return FromBytes(bs), nil
-		case simdjson.Array:
-			bs, err := rval.MarshalJSON()
-			if err != nil {
-				return nil, err
-			}
-			return FromBytes(bs), nil
-		case nil:
-			return FromNull(), nil
-		default:
-			return nil, errors.New("Unhandled value type")
-=======
 		return jsonToValue(result)
 	default:
 		return r.Get(keypath)
@@ -442,6 +401,11 @@
 		return FromFloat(rval), nil
 	case int64:
 		return FromInt(rval), nil
+	case uint64:
+		if rval <= math.MaxInt64 {
+			return FromInt(int64(rval)), nil
+		}
+		return FromFloat(float64(rval)), nil
 	case bool:
 		return FromBool(rval), nil
 	case jstream.KVS:
@@ -458,9 +422,20 @@
 				return nil, err
 			}
 			dst[i] = *v
->>>>>>> b7ee0bbb
 		}
 		return FromArray(dst), nil
+	case simdjson.Element:
+		bs, err := rval.Iter.MarshalJSON()
+		if err != nil {
+			return nil, err
+		}
+		return FromBytes(bs), nil
+	case simdjson.Array:
+		bs, err := rval.MarshalJSON()
+		if err != nil {
+			return nil, err
+		}
+		return FromBytes(bs), nil
 	case []Value:
 		return FromArray(rval), nil
 	case nil:
