module github.com/minio/minio

go 1.16

require (
	cloud.google.com/go/storage v1.10.0
	github.com/Azure/azure-pipeline-go v0.2.2
	github.com/Azure/azure-storage-blob-go v0.10.0
	github.com/Shopify/sarama v1.28.0
	github.com/VividCortex/ewma v1.1.1
	github.com/alecthomas/participle v0.2.1
	github.com/bcicen/jstream v1.0.1
	github.com/beevik/ntp v0.3.0
	github.com/bits-and-blooms/bloom/v3 v3.0.1
	github.com/buger/jsonparser v1.1.1
	github.com/cespare/xxhash/v2 v2.1.2
	github.com/cheggaaa/pb v1.0.29
	github.com/colinmarc/hdfs/v2 v2.2.0
	github.com/coredns/coredns v1.4.0
	github.com/coreos/go-oidc v2.1.0+incompatible
	github.com/cosnicolaou/pbzip2 v1.0.1
	github.com/dchest/siphash v1.2.1
	github.com/djherbis/atime v1.0.0
	github.com/dswarbrick/smart v0.0.0-20190505152634-909a45200d6d
	github.com/dustin/go-humanize v1.0.0
	github.com/eclipse/paho.mqtt.golang v1.3.5
	github.com/elastic/go-elasticsearch/v7 v7.12.0
	github.com/fatih/color v1.13.0
	github.com/go-ldap/ldap/v3 v3.2.4
	github.com/go-openapi/loads v0.20.2
	github.com/go-sql-driver/mysql v1.5.0
	github.com/golang-jwt/jwt/v4 v4.1.0
	github.com/gomodule/redigo v1.8.8
	github.com/google/uuid v1.3.0
	github.com/gorilla/mux v1.8.0
	github.com/hashicorp/golang-lru v0.5.5-0.20210104140557-80c98217689d
	github.com/inconshreveable/mousetrap v1.0.0
	github.com/jcmturner/gokrb5/v8 v8.4.2
	github.com/json-iterator/go v1.1.12
	github.com/klauspost/compress v1.13.6
	github.com/klauspost/cpuid/v2 v2.0.9
	github.com/klauspost/pgzip v1.2.5
	github.com/klauspost/readahead v1.4.0
	github.com/klauspost/reedsolomon v1.9.15
	github.com/lib/pq v1.9.0
	github.com/miekg/dns v1.1.43
	github.com/minio/cli v1.22.0
	github.com/minio/console v0.13.2
	github.com/minio/csvparser v1.0.0
	github.com/minio/highwayhash v1.0.2
	github.com/minio/kes v0.14.0
	github.com/minio/madmin-go v1.2.4
	github.com/minio/minio-go/v7 v7.0.20
	github.com/minio/parquet-go v1.1.0
	github.com/minio/pkg v1.1.14
	github.com/minio/selfupdate v0.4.0
	github.com/minio/sha256-simd v1.0.0
	github.com/minio/simdjson-go v0.2.1
	github.com/minio/sio v0.3.0
	github.com/minio/zipindex v0.2.1
	github.com/mitchellh/go-homedir v1.1.0
	github.com/montanaflynn/stats v0.6.6
	github.com/nats-io/nats-server/v2 v2.3.2
	github.com/nats-io/nats.go v1.11.1-0.20210623165838-4b75fc59ae30
	github.com/nats-io/stan.go v0.8.3
	github.com/ncw/directio v1.0.5
	github.com/nsqio/go-nsq v1.0.8
	github.com/philhofer/fwd v1.1.2-0.20210722190033-5c56ac6d0bb9
	github.com/pierrec/lz4 v2.6.0+incompatible
	github.com/pkg/errors v0.9.1
	github.com/prometheus/client_golang v1.11.0
	github.com/prometheus/client_model v0.2.0
	github.com/prometheus/procfs v0.7.3
	github.com/rs/cors v1.7.0
	github.com/rs/dnscache v0.0.0-20210201191234-295bba877686
	github.com/secure-io/sio-go v0.3.1
	github.com/shirou/gopsutil/v3 v3.21.9
	github.com/streadway/amqp v1.0.0
	github.com/tinylib/msgp v1.1.7-0.20211026165309-e818a1881b0e
	github.com/valyala/bytebufferpool v1.0.0
	github.com/xdg/scram v0.0.0-20180814205039-7eeb5667e42c
	github.com/yargevad/filepathx v1.0.0
	github.com/zeebo/xxh3 v1.0.0
	go.etcd.io/etcd/api/v3 v3.5.0
	go.etcd.io/etcd/client/v3 v3.5.0
	go.uber.org/atomic v1.9.0
	go.uber.org/zap v1.19.1
	golang.org/x/crypto v0.0.0-20211209193657-4570a0811e8b
	golang.org/x/oauth2 v0.0.0-20210819190943-2bc19b11175f
	golang.org/x/sys v0.0.0-20211210111614-af8b64212486
	golang.org/x/time v0.0.0-20211116232009-f0f3c7e86c11
	google.golang.org/api v0.58.0
	gopkg.in/yaml.v2 v2.4.0
)

require (
<<<<<<< HEAD
	github.com/0chain/errors v1.0.3
	github.com/0chain/gosdk v1.4.1
	github.com/nats-io/nats-streaming-server v0.21.2 // indirect
=======
	cloud.google.com/go v0.94.1 // indirect
	github.com/Azure/go-ntlmssp v0.0.0-20200615164410-66371956d46c // indirect
	github.com/PuerkitoBio/purell v1.1.1 // indirect
	github.com/PuerkitoBio/urlesc v0.0.0-20170810143723-de5bf2ad4578 // indirect
	github.com/StackExchange/wmi v1.2.1 // indirect
	github.com/apache/thrift v0.15.0 // indirect
	github.com/asaskevich/govalidator v0.0.0-20200907205600-7a23bdc65eef // indirect
	github.com/beorn7/perks v1.0.1 // indirect
	github.com/bits-and-blooms/bitset v1.2.0 // indirect
	github.com/briandowns/spinner v1.16.0 // indirect
	github.com/coreos/go-semver v0.3.0 // indirect
	github.com/coreos/go-systemd/v22 v22.3.2 // indirect
	github.com/davecgh/go-spew v1.1.1 // indirect
	github.com/decred/dcrd/dcrec/secp256k1/v4 v4.0.0 // indirect
	github.com/docker/go-units v0.4.0 // indirect
	github.com/eapache/go-resiliency v1.2.0 // indirect
	github.com/eapache/go-xerial-snappy v0.0.0-20180814174437-776d5712da21 // indirect
	github.com/eapache/queue v1.1.0 // indirect
	github.com/emicklei/go-restful v2.9.5+incompatible // indirect
	github.com/fatih/structs v1.1.0 // indirect
	github.com/georgysavva/scany v0.2.7 // indirect
	github.com/go-asn1-ber/asn1-ber v1.5.1 // indirect
	github.com/go-logr/logr v0.4.0 // indirect
	github.com/go-ole/go-ole v1.2.6 // indirect
	github.com/go-openapi/analysis v0.20.0 // indirect
	github.com/go-openapi/errors v0.19.9 // indirect
	github.com/go-openapi/jsonpointer v0.19.5 // indirect
	github.com/go-openapi/jsonreference v0.19.5 // indirect
	github.com/go-openapi/runtime v0.19.24 // indirect
	github.com/go-openapi/spec v0.20.3 // indirect
	github.com/go-openapi/strfmt v0.20.0 // indirect
	github.com/go-openapi/swag v0.19.14 // indirect
	github.com/go-openapi/validate v0.20.2 // indirect
	github.com/go-stack/stack v1.8.0 // indirect
	github.com/goccy/go-json v0.7.9 // indirect
	github.com/gogo/protobuf v1.3.2 // indirect
	github.com/golang-jwt/jwt v3.2.2+incompatible // indirect
	github.com/golang/glog v0.0.0-20160126235308-23def4e6c14b // indirect
	github.com/golang/groupcache v0.0.0-20200121045136-8c9f03a8e57e // indirect
	github.com/golang/protobuf v1.5.2 // indirect
	github.com/golang/snappy v0.0.3 // indirect
	github.com/google/go-cmp v0.5.6 // indirect
	github.com/google/gofuzz v1.1.0 // indirect
	github.com/googleapis/gax-go/v2 v2.1.1 // indirect
	github.com/googleapis/gnostic v0.5.1 // indirect
	github.com/gorilla/websocket v1.4.2 // indirect
	github.com/hashicorp/errwrap v1.1.0 // indirect
	github.com/hashicorp/go-multierror v1.1.1 // indirect
	github.com/hashicorp/go-uuid v1.0.2 // indirect
	github.com/jcmturner/aescts/v2 v2.0.0 // indirect
	github.com/jcmturner/dnsutils/v2 v2.0.0 // indirect
	github.com/jcmturner/gofork v1.0.0 // indirect
	github.com/jcmturner/goidentity/v6 v6.0.1 // indirect
	github.com/jcmturner/rpc/v2 v2.0.3 // indirect
	github.com/jessevdk/go-flags v1.4.0 // indirect
	github.com/josharian/intern v1.0.0 // indirect
	github.com/lestrrat-go/backoff/v2 v2.0.8 // indirect
	github.com/lestrrat-go/blackmagic v1.0.0 // indirect
	github.com/lestrrat-go/httpcc v1.0.0 // indirect
	github.com/lestrrat-go/iter v1.0.1 // indirect
	github.com/lestrrat-go/jwx v1.2.7 // indirect
	github.com/lestrrat-go/option v1.0.0 // indirect
	github.com/mailru/easyjson v0.7.6 // indirect
	github.com/mattn/go-colorable v0.1.10 // indirect
	github.com/mattn/go-ieproxy v0.0.1 // indirect
	github.com/mattn/go-isatty v0.0.14 // indirect
	github.com/mattn/go-runewidth v0.0.13 // indirect
	github.com/matttproud/golang_protobuf_extensions v1.0.2-0.20181231171920-c182affec369 // indirect
	github.com/mb0/glob v0.0.0-20160210091149-1eb79d2de6c4 // indirect
	github.com/minio/argon2 v1.0.0 // indirect
	github.com/minio/colorjson v1.0.1 // indirect
	github.com/minio/direct-csi v1.3.5-0.20210601185811-f7776f7961bf // indirect
	github.com/minio/filepath v1.0.0 // indirect
	github.com/minio/mc v0.0.0-20211207230606-23a05f5a17f2 // indirect
	github.com/minio/md5-simd v1.1.2 // indirect
	github.com/minio/operator v0.0.0-20211011212245-31460bbbc4b7 // indirect
	github.com/minio/operator/logsearchapi v0.0.0-20211011212245-31460bbbc4b7 // indirect
	github.com/mitchellh/mapstructure v1.4.1 // indirect
	github.com/modern-go/concurrent v0.0.0-20180306012644-bacd9c7ef1dd // indirect
	github.com/modern-go/reflect2 v1.0.2 // indirect
	github.com/nats-io/jwt/v2 v2.0.2 // indirect
	github.com/nats-io/nats-streaming-server v0.21.2 // indirect
	github.com/nats-io/nkeys v0.3.0 // indirect
	github.com/nats-io/nuid v1.0.1 // indirect
	github.com/pkg/profile v1.6.0 // indirect
	github.com/pkg/xattr v0.4.3 // indirect
	github.com/pmezard/go-difflib v1.0.1-0.20181226105442-5d4384ee4fb2 // indirect
	github.com/posener/complete v1.2.3 // indirect
	github.com/pquerna/cachecontrol v0.0.0-20171018203845-0dec1b30a021 // indirect
	github.com/prometheus/common v0.31.1 // indirect
	github.com/rcrowley/go-metrics v0.0.0-20200313005456-10cdbea86bc0 // indirect
	github.com/rivo/uniseg v0.2.0 // indirect
	github.com/rjeczalik/notify v0.9.2 // indirect
	github.com/rs/xid v1.3.0 // indirect
	github.com/sirupsen/logrus v1.8.1 // indirect
	github.com/stretchr/objx v0.2.0 // indirect
	github.com/stretchr/testify v1.7.0 // indirect
	github.com/tidwall/gjson v1.11.0 // indirect
	github.com/tidwall/match v1.1.1 // indirect
	github.com/tidwall/pretty v1.2.0 // indirect
	github.com/tidwall/sjson v1.2.3 // indirect
	github.com/tklauser/go-sysconf v0.3.9 // indirect
	github.com/tklauser/numcpus v0.3.0 // indirect
	github.com/unrolled/secure v1.0.9 // indirect
	github.com/xdg/stringprep v1.0.0 // indirect
	go.etcd.io/etcd/client/pkg/v3 v3.5.0 // indirect
	go.mongodb.org/mongo-driver v1.4.6 // indirect
	go.opencensus.io v0.23.0 // indirect
	go.uber.org/multierr v1.7.0 // indirect
	golang.org/x/net v0.0.0-20211112202133-69e39bad7dc2 // indirect
	golang.org/x/sync v0.0.0-20210220032951-036812b2e83c // indirect
	golang.org/x/term v0.0.0-20210927222741-03fcf44c2211 // indirect
	golang.org/x/text v0.3.7 // indirect
	google.golang.org/appengine v1.6.7 // indirect
	google.golang.org/genproto v0.0.0-20210928142010-c7af6a1a74c9 // indirect
	google.golang.org/grpc v1.41.0 // indirect
	google.golang.org/protobuf v1.27.1 // indirect
	gopkg.in/h2non/filetype.v1 v1.0.5 // indirect
	gopkg.in/inf.v0 v0.9.1 // indirect
	gopkg.in/ini.v1 v1.63.2 // indirect
	gopkg.in/jcmturner/aescts.v1 v1.0.1 // indirect
	gopkg.in/jcmturner/dnsutils.v1 v1.0.1 // indirect
	gopkg.in/jcmturner/gokrb5.v7 v7.5.0 // indirect
	gopkg.in/jcmturner/rpc.v1 v1.1.0 // indirect
	gopkg.in/square/go-jose.v2 v2.3.1 // indirect
	gopkg.in/yaml.v3 v3.0.0-20210107192922-496545a6307b // indirect
	k8s.io/api v0.21.1 // indirect
	k8s.io/apimachinery v0.21.1 // indirect
	k8s.io/client-go v0.21.1 // indirect
	k8s.io/klog/v2 v2.8.0 // indirect
	k8s.io/kube-openapi v0.0.0-20210305001622-591a79e4bda7 // indirect
	k8s.io/utils v0.0.0-20201110183641-67b214c5f920 // indirect
	maze.io/x/duration v0.0.0-20160924141736-faac084b6075 // indirect
	sigs.k8s.io/controller-runtime v0.8.0 // indirect
	sigs.k8s.io/structured-merge-diff/v4 v4.1.0 // indirect
	sigs.k8s.io/yaml v1.2.0 // indirect
>>>>>>> ba708f51
)<|MERGE_RESOLUTION|>--- conflicted
+++ resolved
@@ -94,11 +94,9 @@
 )
 
 require (
-<<<<<<< HEAD
 	github.com/0chain/errors v1.0.3
 	github.com/0chain/gosdk v1.4.1
 	github.com/nats-io/nats-streaming-server v0.21.2 // indirect
-=======
 	cloud.google.com/go v0.94.1 // indirect
 	github.com/Azure/go-ntlmssp v0.0.0-20200615164410-66371956d46c // indirect
 	github.com/PuerkitoBio/purell v1.1.1 // indirect
@@ -235,5 +233,4 @@
 	sigs.k8s.io/controller-runtime v0.8.0 // indirect
 	sigs.k8s.io/structured-merge-diff/v4 v4.1.0 // indirect
 	sigs.k8s.io/yaml v1.2.0 // indirect
->>>>>>> ba708f51
 )