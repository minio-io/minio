/*
 * MinIO Cloud Storage, (C) 2016, 2017, 2018 MinIO, Inc.
 *
 * Licensed under the Apache License, Version 2.0 (the "License");
 * you may not use this file except in compliance with the License.
 * You may obtain a copy of the License at
 *
 *     http://www.apache.org/licenses/LICENSE-2.0
 *
 * Unless required by applicable law or agreed to in writing, software
 * distributed under the License is distributed on an "AS IS" BASIS,
 * WITHOUT WARRANTIES OR CONDITIONS OF ANY KIND, either express or implied.
 * See the License for the specific language governing permissions and
 * limitations under the License.
 */

package cmd

import "C"
import (
	"context"
<<<<<<< HEAD
	"errors"
	"fmt"
=======
>>>>>>> 5b2f1ca0
	"golang.org/x/sys/unix"
	"io"
	"os"
	pathutil "path"
	"runtime"
	"syscall"
	"unsafe"

	"github.com/minio/minio/cmd/logger"
	"github.com/minio/minio/pkg/lock"
)

<<<<<<< HEAD
var globalIsFastFS = true

type makefileParam struct
{
	InodeId uint64
	InodeSupplemental uint64
	Mode int32
	Filename [256]uint8
}

func ioctl(fd uintptr, operation int32, param uintptr) (result uintptr, err error){
	result, _, err = syscall.Syscall(syscall.SYS_IOCTL, fd, uintptr(operation), param)
	return result, err
}

func wekaIoctl(operation int32, root string, filename string, mode int32) (err error){
	if !globalIsFastFS {
		return fmt.Errorf("the specific ioctl operation is unsupported on the current filesystem")
	}

	f, err := os.Open(root)
	if err != nil {
		return err
	}
	defer f.Close()

	var fd = f.Fd()
	var param makefileParam
	copy(param.Filename[:], filename)
	param.Mode = mode

	_, err = ioctl(fd, operation, uintptr(unsafe.Pointer(&param)))

	if errors.Is(err, unix.ENOTTY) || errors.Is(err, unix.ENOTSUP) {
		globalIsFastFS = false
	}

	return err
}
func wekaMakeInodeFast(root string, filename string, mode int32) (err error) {
	var MKND = int32(0x4D4B4E44) // = 'MKND'
	err = wekaIoctl(MKND, root, filename, mode)
	return err
}

func wekaDeleteFileFast(root string, filename string) (err error) {
	var ULNK = int32(0x554C4E4B) // = 'ULNK'
	err = wekaIoctl(ULNK, root, filename, 0)
	return err
}

func fsMakeInodeFast(filePath string, mode int32) (err error) {
	dir, file := pathutil.Split(filePath)
	err = wekaMakeInodeFast(dir, file, mode)
	return err
}

func fsDeleteFileFast(filePath string) (err error) {
	dir, file := pathutil.Split(filePath)
	err = wekaDeleteFileFast(dir, file)
	return err
}
=======
const(
	AT_SYMLINK_FOLLOW = 0x400
	AT_FDCWD = -100
)
>>>>>>> 5b2f1ca0

// Removes only the file at given path does not remove
// any parent directories, handles long paths for
// windows automatically.
func fsRemoveFile(ctx context.Context, filePath string) (err error) {
	if filePath == "" {
		logger.LogIf(ctx, errInvalidArgument)
		return errInvalidArgument
	}

	if err = checkPathLength(filePath); err != nil {
		logger.LogIf(ctx, err)
		return err
	}

	if err = os.Remove(filePath); err != nil {
		if err = osErrToFileErr(err); err != errFileNotFound {
			logger.LogIf(ctx, err)
		}
	}

	return err
}

// Removes all files and folders at a given path, handles
// long paths for windows automatically.
func fsRemoveAll(ctx context.Context, dirPath string) (err error) {
	if dirPath == "" {
		logger.LogIf(ctx, errInvalidArgument)
		return errInvalidArgument
	}

	if err = checkPathLength(dirPath); err != nil {
		logger.LogIf(ctx, err)
		return err
	}

	if err = removeAll(dirPath); err != nil {
		if osIsPermission(err) {
			logger.LogIf(ctx, errVolumeAccessDenied)
			return errVolumeAccessDenied
		} else if isSysErrNotEmpty(err) {
			logger.LogIf(ctx, errVolumeNotEmpty)
			return errVolumeNotEmpty
		}
		logger.LogIf(ctx, err)
		return err
	}

	return nil
}

// Removes a directory only if its empty, handles long
// paths for windows automatically.
func fsRemoveDir(ctx context.Context, dirPath string) (err error) {
	if dirPath == "" {
		logger.LogIf(ctx, errInvalidArgument)
		return errInvalidArgument
	}

	if err = checkPathLength(dirPath); err != nil {
		logger.LogIf(ctx, err)
		return err
	}

	if err = os.Remove((dirPath)); err != nil {
		if osIsNotExist(err) {
			return errVolumeNotFound
		} else if isSysErrNotEmpty(err) {
			return errVolumeNotEmpty
		}
		logger.LogIf(ctx, err)
		return err
	}

	return nil
}

// Creates a new directory, parent dir should exist
// otherwise returns an error. If directory already
// exists returns an error. Windows long paths
// are handled automatically.
func fsMkdir(ctx context.Context, dirPath string) (err error) {
	if dirPath == "" {
		logger.LogIf(ctx, errInvalidArgument)
		return errInvalidArgument
	}

	if err = checkPathLength(dirPath); err != nil {
		logger.LogIf(ctx, err)
		return err
	}

	if err = os.Mkdir((dirPath), 0777); err != nil {
		switch {
		case osIsExist(err):
			return errVolumeExists
		case osIsPermission(err):
			logger.LogIf(ctx, errDiskAccessDenied)
			return errDiskAccessDenied
		case isSysErrNotDir(err):
			// File path cannot be verified since
			// one of the parents is a file.
			logger.LogIf(ctx, errDiskAccessDenied)
			return errDiskAccessDenied
		case isSysErrPathNotFound(err):
			// Add specific case for windows.
			logger.LogIf(ctx, errDiskAccessDenied)
			return errDiskAccessDenied
		default:
			logger.LogIf(ctx, err)
			return err
		}
	}

	return nil
}

// fsStat is a low level call which validates input arguments
// and checks input length upto supported maximum. Does
// not perform any higher layer interpretation of files v/s
// directories. For higher level interpretation look at
// fsStatFileDir, fsStatFile, fsStatDir.
func fsStat(ctx context.Context, statLoc string) (os.FileInfo, error) {
	if statLoc == "" {
		logger.LogIf(ctx, errInvalidArgument)
		return nil, errInvalidArgument
	}
	if err := checkPathLength(statLoc); err != nil {
		logger.LogIf(ctx, err)
		return nil, err
	}
	fi, err := os.Stat(statLoc)
	if err != nil {
		return nil, err
	}

	return fi, nil
}

// Lookup if volume exists, returns volume attributes upon success.
func fsStatVolume(ctx context.Context, volume string) (os.FileInfo, error) {
	fi, err := fsStat(ctx, volume)
	if err != nil {
		if osIsNotExist(err) {
			return nil, errVolumeNotFound
		} else if osIsPermission(err) {
			return nil, errVolumeAccessDenied
		}
		return nil, err
	}

	if !fi.IsDir() {
		return nil, errVolumeAccessDenied
	}

	return fi, nil
}

// Lookup if directory exists, returns directory attributes upon success.
func fsStatDir(ctx context.Context, statDir string) (os.FileInfo, error) {
	fi, err := fsStat(ctx, statDir)
	if err != nil {
		err = osErrToFileErr(err)
		if err != errFileNotFound {
			logger.LogIf(ctx, err)
		}
		return nil, err
	}
	if !fi.IsDir() {
		return nil, errFileNotFound
	}
	return fi, nil
}

// Lookup if file exists, returns file attributes upon success.
func fsStatFile(ctx context.Context, statFile string) (os.FileInfo, error) {
	fi, err := fsStat(ctx, statFile)
	if err != nil {
		err = osErrToFileErr(err)
		if err != errFileNotFound {
			logger.LogIf(ctx, err)
		}
		return nil, err
	}
	if fi.IsDir() {
		return nil, errFileNotFound
	}
	return fi, nil
}

// Returns if the filePath is a regular file.
func fsIsFile(ctx context.Context, filePath string) bool {
	fi, err := fsStat(ctx, filePath)
	if err != nil {
		return false
	}
	return fi.Mode().IsRegular()
}

// Opens the file at given path, optionally from an offset. Upon success returns
// a readable stream and the size of the readable stream.
func fsOpenFile(ctx context.Context, readPath string, offset int64) (io.ReadCloser, int64, error) {
	if readPath == "" || offset < 0 {
		logger.LogIf(ctx, errInvalidArgument)
		return nil, 0, errInvalidArgument
	}
	if err := checkPathLength(readPath); err != nil {
		logger.LogIf(ctx, err)
		return nil, 0, err
	}

	fr, err := os.Open(readPath)
	if err != nil {
		return nil, 0, osErrToFileErr(err)
	}

	// Stat to get the size of the file at path.
	st, err := fr.Stat()
	if err != nil {
		err = osErrToFileErr(err)
		if err != errFileNotFound {
			logger.LogIf(ctx, err)
		}
		return nil, 0, err
	}

	// Verify if its not a regular file, since subsequent Seek is undefined.
	if !st.Mode().IsRegular() {
		return nil, 0, errIsNotRegular
	}

	// Seek to the requested offset.
	if offset > 0 {
		_, err = fr.Seek(offset, io.SeekStart)
		if err != nil {
			logger.LogIf(ctx, err)
			return nil, 0, err
		}
	}

	// Success.
	return fr, st.Size(), nil
}

func fsCreateFile(ctx context.Context, filePath string, reader io.Reader, buf []byte, fallocSize int64) (int64, error) {
	bytesWritten, err, _ := createFile(ctx, filePath, reader, buf, fallocSize, false)
	return bytesWritten, err
}

func fsCreateAndGetFile(ctx context.Context, tmpPartDir string, reader io.Reader, buf []byte, fallocSize int64) (int64, error, os.File) {
	return createFile(ctx, tmpPartDir, reader, buf, fallocSize, true)
}

// Creates a file and copies data from incoming reader. Staging buffer is used by io.CopyBuffer.
func createFile(ctx context.Context, filePath string, reader io.Reader, buf []byte, fallocSize int64, getFile bool) (int64, error, os.File) {
	if filePath == "" || reader == nil {
		logger.LogIf(ctx, errInvalidArgument)
		return 0, errInvalidArgument, os.File {}
	}

	if err := checkPathLength(filePath); err != nil {
		logger.LogIf(ctx, err)
		return 0, err, os.File {}
	}

	if err := mkdirAll(pathutil.Dir(filePath), 0777); err != nil {
		switch {
		case osIsPermission(err):
			return 0, errFileAccessDenied, os.File {}
		case osIsExist(err):
			return 0, errFileAccessDenied, os.File {}
		case isSysErrIO(err):
			return 0, errFaultyDisk, os.File {}
		case isSysErrInvalidArg(err):
			return 0, errUnsupportedDisk, os.File {}
		case isSysErrNoSpace(err):
			return 0, errDiskFull, os.File {}
		}
		return 0, err, os.File {}
	}

<<<<<<< HEAD
	flags := os.O_WRONLY
	if globalFSOSync {
		flags = flags | os.O_SYNC
	}
	// mode = S_IFREG | 666
	if err := fsMakeInodeFast(filePath, 0100666); err != nil {
		flags = flags | os.O_CREATE
	}

	writer, err := lock.Open(filePath, flags, 0666)
	if err != nil {
		return 0, osErrToFileErr(err)
=======
	var writer *os.File
	var err error

  if globalFSODirect {
		flags = flags | syscall.O_DIRECT
	}
  
	if getFile && globalFSOTmpfile {
		flags := os.O_WRONLY | unix.O_TMPFILE
		writer, err = lock.Open(filePath, flags, 0666)
		if err != nil {
			return 0, osErrToFileErr(err), os.File {}
		}
	} else {
		flags := os.O_CREATE | os.O_WRONLY
		if globalFSOSync {
			flags = flags | os.O_SYNC
		}
		writer, err = lock.Open(filePath, flags, 0666)
		if err != nil {
			if writer != nil {
				_ = writer.Close()
			}
			return 0, osErrToFileErr(err), os.File {}
		}
>>>>>>> 5b2f1ca0
	}

	// Fallocate only if the size is final object is known.
	if fallocSize > 0 {
		if err = fsFAllocate(int(writer.Fd()), 0, fallocSize); err != nil {
			logger.LogIf(ctx, err)
			if writer != nil {
				_ = writer.Close()
			}
			return 0, err, os.File {}
		}
	}

	var bytesWritten int64
	if buf != nil {
		bytesWritten, err = io.CopyBuffer(struct {io.Writer} {writer}, struct {io.Reader} {reader}, buf)
		if err != nil {
			if err != io.ErrUnexpectedEOF {
				if writer != nil {
					_ = writer.Close()
				}
				logger.LogIf(ctx, err)
			}
			return 0, err, os.File {}
		}
	} else {
		bytesWritten, err = io.Copy(writer, reader)
		if err != nil {
			logger.LogIf(ctx, err)
			if writer != nil {
				_ = writer.Close()
			}
			return 0, err, os.File {}
		}
	}

	return bytesWritten, nil, *writer
}

// fsFAllocate is similar to Fallocate but provides a convenient
// wrapper to handle various operating system specific errors.
func fsFAllocate(fd int, offset int64, len int64) (err error) {
	e := Fallocate(fd, offset, len)
	if e != nil {
		switch {
		case isSysErrNoSpace(e):
			err = errDiskFull
		case isSysErrNoSys(e) || isSysErrOpNotSupported(e):
			// Ignore errors when Fallocate is not supported in the current system
		case isSysErrInvalidArg(e):
			// Workaround for Windows Docker Engine 19.03.8.
			// See https://github.com/minio/minio/issues/9726
		case isSysErrIO(e):
			err = e
		default:
			// For errors: EBADF, EINTR, EINVAL, ENODEV, EPERM, ESPIPE  and ETXTBSY
			// Appending was failed anyway, returns unexpected error
			err = errUnexpected
		}
		return err
	}

	return nil
}

// Renames source path to destination path, fails if the destination path
// parents are not already created.
func fsSimpleRenameFile(ctx context.Context, sourcePath, destPath string) error {
	if err := checkPathLength(sourcePath); err != nil {
		logger.LogIf(ctx, err)
		return err
	}
	if err := checkPathLength(destPath); err != nil {
		logger.LogIf(ctx, err)
		return err
	}

	if err := os.Rename(sourcePath, destPath); err != nil {
		logger.LogIf(ctx, err)
		return osErrToFileErr(err)
	}

	return nil
}

func linkat(olddirfd int, oldpath string, newdirfd int, newpath string, flags int) (err error) {
	var _p0 *byte
	_p0, err = syscall.BytePtrFromString(oldpath)
	if err != nil {
		return
	}
	var _p1 *byte
	_p1, err = syscall.BytePtrFromString(newpath)
	if err != nil {
		return
	}
	_, _, e1 := syscall.Syscall6(syscall.SYS_LINKAT, uintptr(olddirfd), uintptr(unsafe.Pointer(_p0)), uintptr(newdirfd), uintptr(unsafe.Pointer(_p1)), uintptr(flags), 0)
	if e1 != 0 {
		err = error(e1)
	}
	return
}

func fsLinkat(ctx context.Context, oldDirFD int64, oldPath string, newDirFD int64, newPath string, flags int) error {
	if err := checkPathLength(oldPath); err != nil {
		logger.LogIf(ctx, err)
		return err
	}
	if err := checkPathLength(newPath); err != nil {
		logger.LogIf(ctx, err)
		return err
	}

	if err := linkat(int(oldDirFD), oldPath , int(newDirFD), newPath, flags); err != nil {
		logger.LogIf(ctx, err)
		return osErrToFileErr(err)
	}

	return nil
}

// Renames source path to destination path, creates all the
// missing parents if they don't exist.
func fsRenameFile(ctx context.Context, sourcePath, destPath string) error {
	if err := checkPathLength(sourcePath); err != nil {
		logger.LogIf(ctx, err)
		return err
	}
	if err := checkPathLength(destPath); err != nil {
		logger.LogIf(ctx, err)
		return err
	}

	if err := renameAll(sourcePath, destPath); err != nil {
		logger.LogIf(ctx, err)
		return err
	}

	return nil
}

// fsDeleteFile is a wrapper for deleteFile(), after checking the path length.
func fsDeleteFile(ctx context.Context, basePath, deletePath string) error {
	if err := checkPathLength(basePath); err != nil {
		logger.LogIf(ctx, err)
		return err
	}

	if err := checkPathLength(deletePath); err != nil {
		logger.LogIf(ctx, err)
		return err
	}

	// ignore that error in case we're not running on a supported fs
	_ = fsDeleteFileFast(deletePath)

	if err := deleteFile(basePath, deletePath, false); err != nil {
		if err != errFileNotFound {
			logger.LogIf(ctx, err)
		}
		return err
	}
	return nil
}

// fsRemoveMeta safely removes a locked file and takes care of Windows special case
func fsRemoveMeta(ctx context.Context, basePath, deletePath, tmpDir string) error {
	// Special case for windows please read through.
	if runtime.GOOS == globalWindowsOSName {
		// Ordinarily windows does not permit deletion or renaming of files still
		// in use, but if all open handles to that file were opened with FILE_SHARE_DELETE
		// then it can permit renames and deletions of open files.
		//
		// There are however some gotchas with this, and it is worth listing them here.
		// Firstly, Windows never allows you to really delete an open file, rather it is
		// flagged as delete pending and its entry in its directory remains visible
		// (though no new file handles may be opened to it) and when the very last
		// open handle to the file in the system is closed, only then is it truly
		// deleted. Well, actually only sort of truly deleted, because Windows only
		// appears to remove the file entry from the directory, but in fact that
		// entry is merely hidden and actually still exists and attempting to create
		// a file with the same name will return an access denied error. How long it
		// silently exists for depends on a range of factors, but put it this way:
		// if your code loops creating and deleting the same file name as you might
		// when operating a lock file, you're going to see lots of random spurious
		// access denied errors and truly dismal lock file performance compared to POSIX.
		//
		// We work-around these un-POSIX file semantics by taking a dual step to
		// deleting files. Firstly, it renames the file to tmp location into multipartTmpBucket
		// We always open files with FILE_SHARE_DELETE permission enabled, with that
		// flag Windows permits renaming and deletion, and because the name was changed
		// to a very random name somewhere not in its origin directory before deletion,
		// you don't see those unexpected random errors when creating files with the
		// same name as a recently deleted file as you do anywhere else on Windows.
		// Because the file is probably not in its original containing directory any more,
		// deletions of that directory will not fail with "directory not empty" as they
		// otherwise normally would either.

		tmpPath := pathJoin(tmpDir, mustGetUUID())

		fsRenameFile(ctx, deletePath, tmpPath)

		// Proceed to deleting the directory if empty
		fsDeleteFile(ctx, basePath, pathutil.Dir(deletePath))

		// Finally delete the renamed file.
		return fsDeleteFile(ctx, tmpDir, tmpPath)
	}
	return fsDeleteFile(ctx, basePath, deletePath)
}<|MERGE_RESOLUTION|>--- conflicted
+++ resolved
@@ -19,11 +19,8 @@
 import "C"
 import (
 	"context"
-<<<<<<< HEAD
 	"errors"
 	"fmt"
-=======
->>>>>>> 5b2f1ca0
 	"golang.org/x/sys/unix"
 	"io"
 	"os"
@@ -36,7 +33,11 @@
 	"github.com/minio/minio/pkg/lock"
 )
 
-<<<<<<< HEAD
+const(
+	AT_SYMLINK_FOLLOW = 0x400
+	AT_FDCWD = -100
+)
+
 var globalIsFastFS = true
 
 type makefileParam struct
@@ -99,12 +100,6 @@
 	err = wekaDeleteFileFast(dir, file)
 	return err
 }
-=======
-const(
-	AT_SYMLINK_FOLLOW = 0x400
-	AT_FDCWD = -100
-)
->>>>>>> 5b2f1ca0
 
 // Removes only the file at given path does not remove
 // any parent directories, handles long paths for
@@ -387,20 +382,6 @@
 		return 0, err, os.File {}
 	}
 
-<<<<<<< HEAD
-	flags := os.O_WRONLY
-	if globalFSOSync {
-		flags = flags | os.O_SYNC
-	}
-	// mode = S_IFREG | 666
-	if err := fsMakeInodeFast(filePath, 0100666); err != nil {
-		flags = flags | os.O_CREATE
-	}
-
-	writer, err := lock.Open(filePath, flags, 0666)
-	if err != nil {
-		return 0, osErrToFileErr(err)
-=======
 	var writer *os.File
 	var err error
 
@@ -426,7 +407,6 @@
 			}
 			return 0, osErrToFileErr(err), os.File {}
 		}
->>>>>>> 5b2f1ca0
 	}
 
 	// Fallocate only if the size is final object is known.
