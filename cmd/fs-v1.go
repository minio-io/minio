--- conflicted
+++ resolved
@@ -272,12 +272,6 @@
 		if err != nil {
 			return 0, errSkipFile
 		}
-<<<<<<< HEAD
-		if sz := item.applyActions(ctx, fs, nil); sz >= 0 {
-			return sz, nil
-		}
-
-=======
 		if len(fsMetaBytes) > 0 {
 			fsMeta := newFSMetaV1()
 			var json = jsoniter.ConfigCompatibleWithStandardLibrary
@@ -286,7 +280,11 @@
 			}
 			return fsMeta.ToObjectInfo(bucket, object, fi).GetActualSize()
 		}
->>>>>>> 661068d1
+		//FIXME:
+		if sz := item.applyActions(ctx, fs, nil); sz >= 0 {
+			return sz, nil
+		}
+
 		return fi.Size(), nil
 
 	})
