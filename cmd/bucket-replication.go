--- conflicted
+++ resolved
@@ -441,16 +441,6 @@
 		}
 	}
 
-<<<<<<< HEAD
-	target, err := globalBucketMetadataSys.GetBucketTarget(bucket, cfg.RoleArn)
-	if err != nil {
-		gr.Close()
-		logger.LogIf(ctx, fmt.Errorf("failed to get target for replication bucket:%s cfg:%s err:%s", bucket, cfg.RoleArn, err))
-		return
-	}
-	putOpts := putReplicationOpts(ctx, dest, objInfo)
-=======
->>>>>>> f0808bb2
 	replicationStatus := replication.Complete
 	if rtype != replicateAll {
 		gr.Close()
@@ -469,12 +459,6 @@
 			return
 		}
 
-<<<<<<< HEAD
-	r.Close()
-	gr.Close()
-	if err != nil {
-		replicationStatus = replication.Failed
-=======
 		putOpts := putReplicationOpts(ctx, dest, objInfo)
 		// Setup bandwidth throttling
 		peers, _ := globalEndpoints.peers()
@@ -493,7 +477,7 @@
 			replicationStatus = replication.Failed
 		}
 		r.Close()
->>>>>>> f0808bb2
+		gr.Close()
 	}
 	objInfo.UserDefined[xhttp.AmzBucketReplicationStatus] = replicationStatus.String()
 	if objInfo.UserTags != "" {
