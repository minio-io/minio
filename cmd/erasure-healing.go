// Copyright (c) 2015-2021 MinIO, Inc.
//
// This file is part of MinIO Object Storage stack
//
// This program is free software: you can redistribute it and/or modify
// it under the terms of the GNU Affero General Public License as published by
// the Free Software Foundation, either version 3 of the License, or
// (at your option) any later version.
//
// This program is distributed in the hope that it will be useful
// but WITHOUT ANY WARRANTY; without even the implied warranty of
// MERCHANTABILITY or FITNESS FOR A PARTICULAR PURPOSE.  See the
// GNU Affero General Public License for more details.
//
// You should have received a copy of the GNU Affero General Public License
// along with this program.  If not, see <http://www.gnu.org/licenses/>.

package cmd

import (
	"bytes"
	"context"
	"errors"
	"fmt"
	"io"
	"sync"
	"time"

	"github.com/minio/madmin-go"
	"github.com/minio/minio/cmd/logger"
	"github.com/minio/minio/pkg/sync/errgroup"
)

// Heals a bucket if it doesn't exist on one of the disks, additionally
// also heals the missing entries for bucket metadata files
// `policy.json, notification.xml, listeners.json`.
func (er erasureObjects) HealBucket(ctx context.Context, bucket string, opts madmin.HealOpts) (
	result madmin.HealResultItem, err error) {
	if !opts.DryRun {
		defer NSUpdated(bucket, slashSeparator)
	}

	storageDisks := er.getDisks()
	storageEndpoints := er.getEndpoints()

	// get write quorum for an object
	writeQuorum := len(storageDisks) - er.defaultParityCount
	if writeQuorum == er.defaultParityCount {
		writeQuorum++
	}

	// Heal bucket.
	return healBucket(ctx, storageDisks, storageEndpoints, bucket, writeQuorum, opts)
}

// Heal bucket - create buckets on disks where it does not exist.
func healBucket(ctx context.Context, storageDisks []StorageAPI, storageEndpoints []string, bucket string, writeQuorum int,
	opts madmin.HealOpts) (res madmin.HealResultItem, err error) {

	// Initialize sync waitgroup.
	g := errgroup.WithNErrs(len(storageDisks))

	// Disk states slices
	beforeState := make([]string, len(storageDisks))
	afterState := make([]string, len(storageDisks))

	// Make a volume entry on all underlying storage disks.
	for index := range storageDisks {
		index := index
		g.Go(func() error {
			if storageDisks[index] == nil {
				beforeState[index] = madmin.DriveStateOffline
				afterState[index] = madmin.DriveStateOffline
				return errDiskNotFound
			}
			if _, serr := storageDisks[index].StatVol(ctx, bucket); serr != nil {
				if serr == errDiskNotFound {
					beforeState[index] = madmin.DriveStateOffline
					afterState[index] = madmin.DriveStateOffline
					return serr
				}
				if serr != errVolumeNotFound {
					beforeState[index] = madmin.DriveStateCorrupt
					afterState[index] = madmin.DriveStateCorrupt
					return serr
				}

				beforeState[index] = madmin.DriveStateMissing
				afterState[index] = madmin.DriveStateMissing

				// mutate only if not a dry-run
				if opts.DryRun {
					return nil
				}

				return serr
			}
			beforeState[index] = madmin.DriveStateOk
			afterState[index] = madmin.DriveStateOk
			return nil
		}, index)
	}

	errs := g.Wait()

	// Initialize heal result info
	res = madmin.HealResultItem{
		Type:         madmin.HealItemBucket,
		Bucket:       bucket,
		DiskCount:    len(storageDisks),
		ParityBlocks: len(storageDisks) / 2,
		DataBlocks:   len(storageDisks) / 2,
	}

	for i := range beforeState {
		res.Before.Drives = append(res.Before.Drives, madmin.HealDriveInfo{
			UUID:     "",
			Endpoint: storageEndpoints[i],
			State:    beforeState[i],
		})
	}

	reducedErr := reduceWriteQuorumErrs(ctx, errs, bucketOpIgnoredErrs, writeQuorum-1)
	if errors.Is(reducedErr, errVolumeNotFound) && !opts.Recreate {
		for i := range beforeState {
			res.After.Drives = append(res.After.Drives, madmin.HealDriveInfo{
				UUID:     "",
				Endpoint: storageEndpoints[i],
				State:    madmin.DriveStateOk,
			})
		}
		return res, nil
	}

	// Initialize sync waitgroup.
	g = errgroup.WithNErrs(len(storageDisks))

	// Make a volume entry on all underlying storage disks.
	for index := range storageDisks {
		index := index
		g.Go(func() error {
			if beforeState[index] == madmin.DriveStateMissing {
				makeErr := storageDisks[index].MakeVol(ctx, bucket)
				if makeErr == nil {
					afterState[index] = madmin.DriveStateOk
				}
				return makeErr
			}
			return errs[index]
		}, index)
	}

	errs = g.Wait()

	reducedErr = reduceWriteQuorumErrs(ctx, errs, bucketOpIgnoredErrs, writeQuorum)
	if reducedErr != nil {
		return res, reducedErr
	}

	for i := range afterState {
		res.After.Drives = append(res.After.Drives, madmin.HealDriveInfo{
			UUID:     "",
			Endpoint: storageEndpoints[i],
			State:    afterState[i],
		})
	}
	return res, nil
}

// listAllBuckets lists all buckets from all disks. It also
// returns the occurrence of each buckets in all disks
func listAllBuckets(ctx context.Context, storageDisks []StorageAPI, healBuckets map[string]VolInfo) error {
	g := errgroup.WithNErrs(len(storageDisks))
	var mu sync.Mutex
	for index := range storageDisks {
		index := index
		g.Go(func() error {
			if storageDisks[index] == nil {
				// we ignore disk not found errors
				return nil
			}
			volsInfo, err := storageDisks[index].ListVols(ctx)
			if err != nil {
				return err
			}
			for _, volInfo := range volsInfo {
				// StorageAPI can send volume names which are
				// incompatible with buckets - these are
				// skipped, like the meta-bucket.
				if isReservedOrInvalidBucket(volInfo.Name, false) {
					continue
				}
				mu.Lock()
				if _, ok := healBuckets[volInfo.Name]; !ok {
					healBuckets[volInfo.Name] = volInfo
				}
				mu.Unlock()
			}
			return nil
		}, index)
	}
	return reduceReadQuorumErrs(ctx, g.Wait(), bucketMetadataOpIgnoredErrs, len(storageDisks)/2)
}

// Only heal on disks where we are sure that healing is needed. We can expand
// this list as and when we figure out more errors can be added to this list safely.
func shouldHealObjectOnDisk(erErr, dataErr error, meta FileInfo, quorumModTime time.Time) bool {
	switch {
	case errors.Is(erErr, errFileNotFound) || errors.Is(erErr, errFileVersionNotFound):
		return true
	case errors.Is(erErr, errCorruptedFormat):
		return true
	}
	if erErr == nil {
		if !meta.IsRemote() {
			// If xl.meta was read fine but there may be problem with the part.N files.
			if IsErr(dataErr, []error{
				errFileNotFound,
				errFileVersionNotFound,
				errFileCorrupt,
			}...) {
				return true
			}
		}
		if !quorumModTime.Equal(meta.ModTime) {
			return true
		}
		if meta.XLV1 {
			return true
		}
	}
	return false
}

// Heals an object by re-writing corrupt/missing erasure blocks.
func (er erasureObjects) healObject(ctx context.Context, bucket string, object string, versionID string, opts madmin.HealOpts) (result madmin.HealResultItem, err error) {
	if !opts.DryRun {
		defer NSUpdated(bucket, object)
	}

	dryRun := opts.DryRun
	scanMode := opts.ScanMode

	storageDisks := er.getDisks()
	storageEndpoints := er.getEndpoints()

	// Initialize heal result object
	result = madmin.HealResultItem{
		Type:         madmin.HealItemObject,
		Bucket:       bucket,
		Object:       object,
		DiskCount:    len(storageDisks),
		ParityBlocks: er.defaultParityCount,
		DataBlocks:   len(storageDisks) - er.defaultParityCount,
	}

	if !opts.NoLock {
		lk := er.NewNSLock(bucket, object)
		lkctx, err := lk.GetLock(ctx, globalOperationTimeout)
		if err != nil {
			return result, err
		}
		ctx = lkctx.Context()
		defer lk.Unlock(lkctx.Cancel)
	}

	// Re-read when we have lock...
	partsMetadata, errs := readAllFileInfo(ctx, storageDisks, bucket, object, versionID, true)

	_, err = getLatestFileInfo(ctx, partsMetadata, errs)
	if err != nil {
		return er.purgeObjectDangling(ctx, bucket, object, versionID, partsMetadata, errs, []error{}, opts)
	}
	// List of disks having latest version of the object er.meta
	// (by modtime).
	_, modTime, dataDir := listOnlineDisks(storageDisks, partsMetadata, errs)

	// make sure all parts metadata dataDir is same as returned by listOnlineDisks()
	// the reason is its possible that some of the disks might have stale data, for those
	// we simply override them with maximally occurring 'dataDir' - this ensures that
	// disksWithAllParts() verifies same dataDir across all drives.
	for i := range partsMetadata {
		partsMetadata[i].DataDir = dataDir
	}

	// List of disks having all parts as per latest metadata.
	// NOTE: do not pass in latestDisks to diskWithAllParts since
	// the diskWithAllParts needs to reach the drive to ensure
	// validity of the metadata content, we should make sure that
	// we pass in disks as is for it to be verified. Once verified
	// the disksWithAllParts() returns the actual disks that can be
	// used here for reconstruction. This is done to ensure that
	// we do not skip drives that have inconsistent metadata to be
	// skipped from purging when they are stale.
	availableDisks, dataErrs := disksWithAllParts(ctx, storageDisks, partsMetadata, errs, bucket, object, scanMode)

	// Loop to find number of disks with valid data, per-drive
	// data state and a list of outdated disks on which data needs
	// to be healed.
	outDatedDisks := make([]StorageAPI, len(storageDisks))
	numAvailableDisks := 0
	disksToHealCount := 0
	for i, v := range availableDisks {
		driveState := ""
		switch {
		case v != nil:
			driveState = madmin.DriveStateOk
			numAvailableDisks++
			// If data is sane on any one disk, we can
			// extract the correct object size.
			result.ObjectSize = partsMetadata[i].Size
			if partsMetadata[i].Erasure.ParityBlocks > 0 && partsMetadata[i].Erasure.DataBlocks > 0 {
				result.ParityBlocks = partsMetadata[i].Erasure.ParityBlocks
				result.DataBlocks = partsMetadata[i].Erasure.DataBlocks
			}
		case errs[i] == errDiskNotFound, dataErrs[i] == errDiskNotFound:
			driveState = madmin.DriveStateOffline
		case errs[i] == errFileNotFound, errs[i] == errFileVersionNotFound, errs[i] == errVolumeNotFound:
			fallthrough
		case dataErrs[i] == errFileNotFound, dataErrs[i] == errFileVersionNotFound, dataErrs[i] == errVolumeNotFound:
			driveState = madmin.DriveStateMissing
		default:
			// all remaining cases imply corrupt data/metadata
			driveState = madmin.DriveStateCorrupt
		}

		if shouldHealObjectOnDisk(errs[i], dataErrs[i], partsMetadata[i], modTime) {
			outDatedDisks[i] = storageDisks[i]
			disksToHealCount++
			result.Before.Drives = append(result.Before.Drives, madmin.HealDriveInfo{
				UUID:     "",
				Endpoint: storageEndpoints[i],
				State:    driveState,
			})
			result.After.Drives = append(result.After.Drives, madmin.HealDriveInfo{
				UUID:     "",
				Endpoint: storageEndpoints[i],
				State:    driveState,
			})
			continue
		}
		result.Before.Drives = append(result.Before.Drives, madmin.HealDriveInfo{
			UUID:     "",
			Endpoint: storageEndpoints[i],
			State:    driveState,
		})
		result.After.Drives = append(result.After.Drives, madmin.HealDriveInfo{
			UUID:     "",
			Endpoint: storageEndpoints[i],
			State:    driveState,
		})
	}

	if isAllNotFound(errs) {
		err = toObjectErr(errFileNotFound, bucket, object)
		if versionID != "" {
			err = toObjectErr(errFileVersionNotFound, bucket, object, versionID)
		}
		// File is fully gone, fileInfo is empty.
		return defaultHealResult(FileInfo{}, storageDisks, storageEndpoints, errs, bucket, object, versionID, er.defaultParityCount), err
	}

	// If less than read quorum number of disks have all the parts
	// of the data, we can't reconstruct the erasure-coded data.
	if numAvailableDisks < result.DataBlocks {
		return er.purgeObjectDangling(ctx, bucket, object, versionID, partsMetadata, errs, dataErrs, opts)
	}

	if disksToHealCount == 0 {
		// Nothing to heal!
		return result, nil
	}

	// After this point, only have to repair data on disk - so
	// return if it is a dry-run
	if dryRun {
		return result, nil
	}

	// Latest FileInfo for reference. If a valid metadata is not
	// present, it is as good as object not found.
	latestMeta, err := pickValidFileInfo(ctx, partsMetadata, modTime, dataDir, result.DataBlocks)
	if err != nil {
		return result, toObjectErr(err, bucket, object, versionID)
	}

	cleanFileInfo := func(fi FileInfo) FileInfo {
		// Returns a copy of the 'fi' with checksums and parts nil'ed.
		nfi := fi
		nfi.Erasure.Index = 0
		nfi.Erasure.Checksums = nil
		if fi.IsRemote() {
			nfi.Parts = nil
		}
		return nfi
	}

	// We write at temporary location and then rename to final location.
	tmpID := mustGetUUID()
	migrateDataDir := mustGetUUID()

	copyPartsMetadata := make([]FileInfo, len(partsMetadata))
	for i := range outDatedDisks {
		if outDatedDisks[i] == nil {
			continue
		}
		copyPartsMetadata[i] = partsMetadata[i]
		partsMetadata[i] = cleanFileInfo(latestMeta)
	}

	// source data dir shall be empty in case of XLV1
	// differentiate it with dstDataDir for readability
	// srcDataDir is the one used with newBitrotReader()
	// to read existing content.
	srcDataDir := latestMeta.DataDir
	dstDataDir := latestMeta.DataDir
	if latestMeta.XLV1 {
		dstDataDir = migrateDataDir
	}

	var inlineBuffers []*bytes.Buffer
	if len(latestMeta.Parts) <= 1 && latestMeta.Size < smallFileThreshold {
		inlineBuffers = make([]*bytes.Buffer, len(outDatedDisks))
	}

	if !latestMeta.Deleted && !latestMeta.IsRemote() {
		result.DataBlocks = latestMeta.Erasure.DataBlocks
		result.ParityBlocks = latestMeta.Erasure.ParityBlocks

		// Reorder so that we have data disks first and parity disks next.
		latestDisks := shuffleDisks(availableDisks, latestMeta.Erasure.Distribution)
		outDatedDisks = shuffleDisks(outDatedDisks, latestMeta.Erasure.Distribution)
		partsMetadata = shufflePartsMetadata(partsMetadata, latestMeta.Erasure.Distribution)
		copyPartsMetadata = shufflePartsMetadata(copyPartsMetadata, latestMeta.Erasure.Distribution)

		// Heal each part. erasureHealFile() will write the healed
		// part to .minio/tmp/uuid/ which needs to be renamed later to
		// the final location.
		erasure, err := NewErasure(ctx, latestMeta.Erasure.DataBlocks,
			latestMeta.Erasure.ParityBlocks, latestMeta.Erasure.BlockSize)
		if err != nil {
			return result, toObjectErr(err, bucket, object)
		}

		erasureInfo := latestMeta.Erasure

		for partIndex := 0; partIndex < len(latestMeta.Parts); partIndex++ {
			partSize := latestMeta.Parts[partIndex].Size
			partActualSize := latestMeta.Parts[partIndex].ActualSize
			partNumber := latestMeta.Parts[partIndex].Number
			tillOffset := erasure.ShardFileOffset(0, partSize, partSize)
			readers := make([]io.ReaderAt, len(latestDisks))
			checksumAlgo := erasureInfo.GetChecksumInfo(partNumber).Algorithm
			for i, disk := range latestDisks {
				if disk == OfflineDisk {
					continue
				}
				checksumInfo := copyPartsMetadata[i].Erasure.GetChecksumInfo(partNumber)
				partPath := pathJoin(object, srcDataDir, fmt.Sprintf("part.%d", partNumber))
				readers[i] = newBitrotReader(disk, partsMetadata[i].Data, bucket, partPath, tillOffset, checksumAlgo, checksumInfo.Hash, erasure.ShardSize())
			}
			writers := make([]io.Writer, len(outDatedDisks))
			for i, disk := range outDatedDisks {
				if disk == OfflineDisk {
					continue
				}
				partPath := pathJoin(tmpID, dstDataDir, fmt.Sprintf("part.%d", partNumber))
				if len(inlineBuffers) > 0 {
					inlineBuffers[i] = bytes.NewBuffer(make([]byte, 0, erasure.ShardFileSize(latestMeta.Size)))
					writers[i] = newStreamingBitrotWriterBuffer(inlineBuffers[i], DefaultBitrotAlgorithm, erasure.ShardSize())
				} else {
					writers[i] = newBitrotWriter(disk, minioMetaTmpBucket, partPath,
						tillOffset, DefaultBitrotAlgorithm, erasure.ShardSize())
				}
			}
			err = erasure.Heal(ctx, readers, writers, partSize, er.bp)
			closeBitrotReaders(readers)
			closeBitrotWriters(writers)
			if err != nil {
				return result, toObjectErr(err, bucket, object)
			}

			// outDatedDisks that had write errors should not be
			// written to for remaining parts, so we nil it out.
			for i, disk := range outDatedDisks {
				if disk == OfflineDisk {
					continue
				}

				// A non-nil stale disk which did not receive
				// a healed part checksum had a write error.
				if writers[i] == nil {
					outDatedDisks[i] = nil
					disksToHealCount--
					continue
				}

				partsMetadata[i].DataDir = dstDataDir
				partsMetadata[i].AddObjectPart(partNumber, "", partSize, partActualSize)
				partsMetadata[i].Erasure.AddChecksumInfo(ChecksumInfo{
					PartNumber: partNumber,
					Algorithm:  checksumAlgo,
					Hash:       bitrotWriterSum(writers[i]),
				})
				if len(inlineBuffers) > 0 && inlineBuffers[i] != nil {
					partsMetadata[i].Data = inlineBuffers[i].Bytes()
				} else {
					partsMetadata[i].Data = nil
				}
			}

			// If all disks are having errors, we give up.
			if disksToHealCount == 0 {
				return result, fmt.Errorf("all disks had write errors, unable to heal")
			}

		}

	}

	defer er.deleteObject(context.Background(), minioMetaTmpBucket, tmpID, len(storageDisks)/2+1)

	// Rename from tmp location to the actual location.
	for i, disk := range outDatedDisks {
		if disk == OfflineDisk {
			continue
		}

		// record the index of the updated disks
		partsMetadata[i].Erasure.Index = i + 1

		// dataDir should be empty when
		// - transitionStatus is complete and not in restored state
		if partsMetadata[i].IsRemote() {
			partsMetadata[i].DataDir = ""
		}
		// Attempt a rename now from healed data to final location.
		if err = disk.RenameData(ctx, minioMetaTmpBucket, tmpID, partsMetadata[i], bucket, object); err != nil {
			logger.LogIf(ctx, err)
			return result, toObjectErr(err, bucket, object)
		}

		for i, v := range result.Before.Drives {
			if v.Endpoint == disk.String() {
				result.After.Drives[i].State = madmin.DriveStateOk
			}
		}
	}

	// Set the size of the object in the heal result
	result.ObjectSize = latestMeta.Size

	return result, nil
}

// healObjectDir - heals object directory specifically, this special call
// is needed since we do not have a special backend format for directories.
func (er erasureObjects) healObjectDir(ctx context.Context, bucket, object string, dryRun bool, remove bool) (hr madmin.HealResultItem, err error) {
	storageDisks := er.getDisks()
	storageEndpoints := er.getEndpoints()

	// Initialize heal result object
	hr = madmin.HealResultItem{
		Type:         madmin.HealItemObject,
		Bucket:       bucket,
		Object:       object,
		DiskCount:    len(storageDisks),
		ParityBlocks: er.defaultParityCount,
		DataBlocks:   len(storageDisks) - er.defaultParityCount,
		ObjectSize:   0,
	}

	hr.Before.Drives = make([]madmin.HealDriveInfo, len(storageDisks))
	hr.After.Drives = make([]madmin.HealDriveInfo, len(storageDisks))

	errs := statAllDirs(ctx, storageDisks, bucket, object)
	danglingObject := isObjectDirDangling(errs)
	if danglingObject {
		if !dryRun && remove {
			var wg sync.WaitGroup
			// Remove versions in bulk for each disk
			for index, disk := range storageDisks {
				if disk == nil {
					continue
				}
				wg.Add(1)
				go func(index int, disk StorageAPI) {
					defer wg.Done()
					_ = disk.Delete(ctx, bucket, object, false)
				}(index, disk)
			}
			wg.Wait()
			NSUpdated(bucket, object)
		}
	}

	// Prepare object creation in all disks
	for i, err := range errs {
		drive := storageEndpoints[i]
		switch err {
		case nil:
			hr.Before.Drives[i] = madmin.HealDriveInfo{Endpoint: drive, State: madmin.DriveStateOk}
			hr.After.Drives[i] = madmin.HealDriveInfo{Endpoint: drive, State: madmin.DriveStateOk}
		case errDiskNotFound:
			hr.Before.Drives[i] = madmin.HealDriveInfo{State: madmin.DriveStateOffline}
			hr.After.Drives[i] = madmin.HealDriveInfo{State: madmin.DriveStateOffline}
		case errVolumeNotFound, errFileNotFound:
			// Bucket or prefix/directory not found
			hr.Before.Drives[i] = madmin.HealDriveInfo{Endpoint: drive, State: madmin.DriveStateMissing}
			hr.After.Drives[i] = madmin.HealDriveInfo{Endpoint: drive, State: madmin.DriveStateMissing}
		default:
			hr.Before.Drives[i] = madmin.HealDriveInfo{Endpoint: drive, State: madmin.DriveStateCorrupt}
			hr.After.Drives[i] = madmin.HealDriveInfo{Endpoint: drive, State: madmin.DriveStateCorrupt}
		}
	}
	if dryRun || danglingObject || isAllNotFound(errs) {
		// Nothing to do, file is already gone.
		return hr, toObjectErr(errFileNotFound, bucket, object)
	}
	for i, err := range errs {
		if err == errVolumeNotFound || err == errFileNotFound {
			// Bucket or prefix/directory not found
			merr := storageDisks[i].MakeVol(ctx, pathJoin(bucket, object))
			switch merr {
			case nil, errVolumeExists:
				hr.After.Drives[i].State = madmin.DriveStateOk
			case errDiskNotFound:
				hr.After.Drives[i].State = madmin.DriveStateOffline
			default:
				logger.LogIf(ctx, merr)
				hr.After.Drives[i].State = madmin.DriveStateCorrupt
			}
		}
	}
	return hr, nil
}

// Populates default heal result item entries with possible values when we are returning prematurely.
// This is to ensure that in any circumstance we are not returning empty arrays with wrong values.
func defaultHealResult(lfi FileInfo, storageDisks []StorageAPI, storageEndpoints []string, errs []error, bucket, object, versionID string, defaultParityCount int) madmin.HealResultItem {
	// Initialize heal result object
	result := madmin.HealResultItem{
		Type:      madmin.HealItemObject,
		Bucket:    bucket,
		Object:    object,
		VersionID: versionID,
		DiskCount: len(storageDisks),
	}

	if lfi.IsValid() {
		result.ObjectSize = lfi.Size
<<<<<<< HEAD
=======
		result.ParityBlocks = lfi.Erasure.ParityBlocks
	} else {
		// Default to most common configuration for erasure blocks.
		result.ParityBlocks = defaultParityCount
	}
	result.DataBlocks = len(storageDisks) - result.ParityBlocks

	if errs == nil {
		// No disks related errors are provided, quit
		return result
>>>>>>> ed4941a5
	}

	for index, disk := range storageDisks {
		if disk == nil {
			result.Before.Drives = append(result.Before.Drives, madmin.HealDriveInfo{
				UUID:     "",
				Endpoint: storageEndpoints[index],
				State:    madmin.DriveStateOffline,
			})
			result.After.Drives = append(result.After.Drives, madmin.HealDriveInfo{
				UUID:     "",
				Endpoint: storageEndpoints[index],
				State:    madmin.DriveStateOffline,
			})
			continue
		}
		driveState := madmin.DriveStateCorrupt
		switch errs[index] {
		case errFileNotFound, errVolumeNotFound:
			driveState = madmin.DriveStateMissing
		}
		result.Before.Drives = append(result.Before.Drives, madmin.HealDriveInfo{
			UUID:     "",
			Endpoint: storageEndpoints[index],
			State:    driveState,
		})
		result.After.Drives = append(result.After.Drives, madmin.HealDriveInfo{
			UUID:     "",
			Endpoint: storageEndpoints[index],
			State:    driveState,
		})
	}

	if !lfi.IsValid() {
		// Default to most common configuration for erasure blocks.
		result.ParityBlocks = defaultParityCount
		result.DataBlocks = len(storageDisks) - defaultParityCount
	} else {
		result.ParityBlocks = lfi.Erasure.ParityBlocks
		result.DataBlocks = lfi.Erasure.DataBlocks
	}

	return result
}

// Stat all directories.
func statAllDirs(ctx context.Context, storageDisks []StorageAPI, bucket, prefix string) []error {
	g := errgroup.WithNErrs(len(storageDisks))
	for index, disk := range storageDisks {
		if disk == nil {
			continue
		}
		index := index
		g.Go(func() error {
			entries, err := storageDisks[index].ListDir(ctx, bucket, prefix, 1)
			if err != nil {
				return err
			}
			if len(entries) > 0 {
				return errVolumeNotEmpty
			}
			return nil
		}, index)
	}

	return g.Wait()
}

// isAllNotFound will return if any element of the error slice is not
// errFileNotFound, errFileVersionNotFound or errVolumeNotFound.
// A 0 length slice will always return false.
func isAllNotFound(errs []error) bool {
	for _, err := range errs {
		if errors.Is(err, errFileNotFound) || errors.Is(err, errVolumeNotFound) || errors.Is(err, errFileVersionNotFound) {
			continue
		}
		return false
	}
	return len(errs) > 0
}

// ObjectDir is considered dangling/corrupted if any only
// if total disks - a combination of corrupted and missing
// files is lesser than N/2+1 number of disks.
// If no files were found false will be returned.
func isObjectDirDangling(errs []error) (ok bool) {
	var found int
	var notFound int
	var foundNotEmpty int
	var otherFound int
	for _, readErr := range errs {
		if readErr == nil {
			found++
		} else if readErr == errFileNotFound || readErr == errVolumeNotFound {
			notFound++
		} else if readErr == errVolumeNotEmpty {
			foundNotEmpty++
		} else {
			otherFound++
		}
	}
	found = found + foundNotEmpty + otherFound
	return found < notFound && found > 0
}

func (er erasureObjects) purgeObjectDangling(ctx context.Context, bucket, object, versionID string,
	metaArr []FileInfo, errs []error, dataErrs []error, opts madmin.HealOpts) (madmin.HealResultItem, error) {

	storageDisks := er.getDisks()
	storageEndpoints := er.getEndpoints()
	// Check if the object is dangling, if yes and user requested
	// remove we simply delete it from namespace.
	m, ok := isObjectDangling(metaArr, errs, dataErrs)
	if ok {
		parityBlocks := m.Erasure.ParityBlocks
		if m.Erasure.ParityBlocks == 0 {
			parityBlocks = er.defaultParityCount
		}
		dataBlocks := len(storageDisks) - parityBlocks
		writeQuorum := dataBlocks
		if dataBlocks == parityBlocks {
			writeQuorum++
		}
		var err error
		var returnNotFound bool
		if !opts.DryRun && opts.Remove {
			if versionID == "" {
				err = er.deleteObject(ctx, bucket, object, writeQuorum)
			} else {
				err = er.deleteObjectVersion(ctx, bucket, object, writeQuorum, FileInfo{VersionID: versionID}, false)
			}

			// If Delete was successful, make sure to return the appropriate error
			// and heal result appropriate with delete's error messages
			errs = make([]error, len(errs))
			for i := range errs {
				errs[i] = err
			}
			if err == nil {
				// Dangling object successfully purged, size is '0'
				m.Size = 0
			}

			// Delete successfully purged dangling content, return ObjectNotFound/VersionNotFound instead.
			if countErrs(errs, nil) == len(errs) {
				returnNotFound = true
			}
		}
		if returnNotFound {
			err = toObjectErr(errFileNotFound, bucket, object)
			if versionID != "" {
				err = toObjectErr(errFileVersionNotFound, bucket, object, versionID)
			}
			return defaultHealResult(m, storageDisks, storageEndpoints, errs, bucket, object, versionID, er.defaultParityCount), err
		}
		return defaultHealResult(m, storageDisks, storageEndpoints, errs, bucket, object, versionID, er.defaultParityCount), toObjectErr(err, bucket, object, versionID)
	}

	readQuorum := len(storageDisks) - er.defaultParityCount

	err := toObjectErr(reduceReadQuorumErrs(ctx, errs, objectOpIgnoredErrs, readQuorum), bucket, object, versionID)
	return defaultHealResult(m, storageDisks, storageEndpoints, errs, bucket, object, versionID, er.defaultParityCount), err
}

// Object is considered dangling/corrupted if any only
// if total disks - a combination of corrupted and missing
// files is lesser than number of data blocks.
func isObjectDangling(metaArr []FileInfo, errs []error, dataErrs []error) (validMeta FileInfo, ok bool) {
	// We can consider an object data not reliable
	// when er.meta is not found in read quorum disks.
	// or when er.meta is not readable in read quorum disks.
	var notFoundErasureMeta, corruptedErasureMeta int
	for _, readErr := range errs {
		if errors.Is(readErr, errFileNotFound) || errors.Is(readErr, errFileVersionNotFound) {
			notFoundErasureMeta++
		} else if errors.Is(readErr, errCorruptedFormat) {
			corruptedErasureMeta++
		}
	}
	var notFoundParts int
	for i := range dataErrs {
		// Only count part errors, if the error is not
		// same as er.meta error. This is to avoid
		// double counting when both parts and er.meta
		// are not available.
		if errs[i] != dataErrs[i] {
			if IsErr(dataErrs[i], []error{
				errFileNotFound,
				errFileVersionNotFound,
			}...) {
				notFoundParts++
			}
		}
	}

	for _, m := range metaArr {
		if !m.IsValid() {
			continue
		}
		validMeta = m
		break
	}

	if validMeta.Deleted || validMeta.IsRemote() {
		// notFoundParts is ignored since a
		// - delete marker does not have any parts
		// - transition status of complete has no parts
		return validMeta, corruptedErasureMeta+notFoundErasureMeta > len(errs)/2
	}

	// We couldn't find any valid meta we are indeed corrupted, return true right away.
	if validMeta.Erasure.DataBlocks == 0 {
		return validMeta, true
	}

	// We have valid meta, now verify if we have enough files with parity blocks.
	return validMeta, corruptedErasureMeta+notFoundErasureMeta+notFoundParts > validMeta.Erasure.ParityBlocks
}

// HealObject - heal the given object, automatically deletes the object if stale/corrupted if `remove` is true.
func (er erasureObjects) HealObject(ctx context.Context, bucket, object, versionID string, opts madmin.HealOpts) (hr madmin.HealResultItem, err error) {
	// Create context that also contains information about the object and bucket.
	// The top level handler might not have this information.
	reqInfo := logger.GetReqInfo(ctx)
	var newReqInfo *logger.ReqInfo
	if reqInfo != nil {
		newReqInfo = logger.NewReqInfo(reqInfo.RemoteHost, reqInfo.UserAgent, reqInfo.DeploymentID, reqInfo.RequestID, reqInfo.API, bucket, object)
	} else {
		newReqInfo = logger.NewReqInfo("", "", globalDeploymentID, "", "Heal", bucket, object)
	}
	healCtx := logger.SetReqInfo(GlobalContext, newReqInfo)

	// Healing directories handle it separately.
	if HasSuffix(object, SlashSeparator) {
		return er.healObjectDir(healCtx, bucket, object, opts.DryRun, opts.Remove)
	}

	storageDisks := er.getDisks()
	storageEndpoints := er.getEndpoints()

	// When versionID is empty, we read directly from the `null` versionID for healing.
	if versionID == "" {
		versionID = nullVersionID
	}

	// Perform quick read without lock.
	// This allows to quickly check if all is ok or all are missing.
	partsMetadata, errs := readAllFileInfo(healCtx, storageDisks, bucket, object, versionID, false)

	if isAllNotFound(errs) {
		err = toObjectErr(errFileNotFound, bucket, object)
		if versionID != "" {
			err = toObjectErr(errFileVersionNotFound, bucket, object, versionID)
		}
		// Nothing to do, file is already gone.
		return defaultHealResult(FileInfo{}, storageDisks, storageEndpoints, errs, bucket, object, versionID, er.defaultParityCount), err
	}

	// Return early if all ok and not deep scanning.
	if opts.ScanMode == madmin.HealNormalScan && fileInfoConsistent(ctx, partsMetadata, errs) {
		fi, err := getLatestFileInfo(ctx, partsMetadata, errs)
		if err == nil && fi.VersionID == versionID {
			return defaultHealResult(fi, storageDisks, storageEndpoints, errs, bucket, object, versionID, fi.Erasure.ParityBlocks), nil
		}
	}

	// Heal the object.
	return er.healObject(healCtx, bucket, object, versionID, opts)
}<|MERGE_RESOLUTION|>--- conflicted
+++ resolved
@@ -649,8 +649,6 @@
 
 	if lfi.IsValid() {
 		result.ObjectSize = lfi.Size
-<<<<<<< HEAD
-=======
 		result.ParityBlocks = lfi.Erasure.ParityBlocks
 	} else {
 		// Default to most common configuration for erasure blocks.
@@ -661,7 +659,6 @@
 	if errs == nil {
 		// No disks related errors are provided, quit
 		return result
->>>>>>> ed4941a5
 	}
 
 	for index, disk := range storageDisks {
