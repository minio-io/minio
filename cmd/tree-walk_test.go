--- conflicted
+++ resolved
@@ -86,15 +86,9 @@
 
 // Returns function "listDir" of the type listDirFunc.
 // disks - used for doing disk.ListDir()
-<<<<<<< HEAD
-func listDirFactory(ctx context.Context, disk StorageAPI) ListDirFunc {
-	return func(volume, dirPath, dirEntry string) (emptyDir bool, entries []string) {
-		entries, err := disk.ListDir(ctx, volume, dirPath, -1)
-=======
 func listDirFactory(ctx context.Context, disk StorageAPI, isLeaf IsLeafFunc) ListDirFunc {
 	return func(volume, dirPath, dirEntry string) (emptyDir bool, entries []string, delayIsLeaf bool) {
-		entries, err := disk.ListDir(volume, dirPath, -1)
->>>>>>> 4b6585d2
+		entries, err := disk.ListDir(ctx, volume, dirPath, -1)
 		if err != nil {
 			return false, nil, false
 		}
@@ -169,7 +163,7 @@
 	}
 
 	isLeafDir := func(bucket, leafPath string) bool {
-		entries, _ := disk.ListDir(bucket, leafPath, 1)
+		entries, _ := disk.ListDir(context.Background(), bucket, leafPath, 1)
 		return len(entries) == 0
 	}
 
@@ -213,7 +207,7 @@
 	}
 
 	isLeafDir := func(bucket, leafPath string) bool {
-		entries, _ := disk.ListDir(bucket, leafPath, 1)
+		entries, _ := disk.ListDir(context.Background(), bucket, leafPath, 1)
 		return len(entries) == 0
 	}
 
@@ -281,7 +275,7 @@
 	}
 
 	isLeafDir := func(bucket, leafPath string) bool {
-		entries, _ := disk1.ListDir(bucket, leafPath, 1)
+		entries, _ := disk1.ListDir(context.Background(), bucket, leafPath, 1)
 		return len(entries) == 0
 	}
 
@@ -395,7 +389,7 @@
 	}
 
 	isLeafDir := func(bucket, leafPath string) bool {
-		entries, _ := disk1.ListDir(bucket, leafPath, 1)
+		entries, _ := disk1.ListDir(context.Background(), bucket, leafPath, 1)
 		return len(entries) == 0
 	}
 
@@ -475,7 +469,7 @@
 	}
 
 	isLeafDir := func(bucket, leafPath string) bool {
-		entries, _ := disk1.ListDir(bucket, leafPath, 1)
+		entries, _ := disk1.ListDir(context.Background(), bucket, leafPath, 1)
 		return len(entries) == 0
 	}
 
