// Copyright (c) 2015-2021 MinIO, Inc.
//
// This file is part of MinIO Object Storage stack
//
// This program is free software: you can redistribute it and/or modify
// it under the terms of the GNU Affero General Public License as published by
// the Free Software Foundation, either version 3 of the License, or
// (at your option) any later version.
//
// This program is distributed in the hope that it will be useful
// but WITHOUT ANY WARRANTY; without even the implied warranty of
// MERCHANTABILITY or FITNESS FOR A PARTICULAR PURPOSE.  See the
// GNU Affero General Public License for more details.
//
// You should have received a copy of the GNU Affero General Public License
// along with this program.  If not, see <http://www.gnu.org/licenses/>.

package cmd

import (
	"bytes"
	"context"
	"errors"
	"fmt"
	"io"
	"math/rand"
	"net/http"
	"sort"
	"strconv"
	"sync"
	"time"

	"github.com/minio/madmin-go"
	"github.com/minio/minio-go/v7/pkg/set"
	"github.com/minio/minio-go/v7/pkg/tags"
	"github.com/minio/minio/internal/config/storageclass"
	"github.com/minio/minio/internal/logger"
	"github.com/minio/minio/internal/sync/errgroup"
	"github.com/minio/pkg/wildcard"
)

type erasureServerPools struct {
	GatewayUnsupported

	serverPools []*erasureSets

	// Shut down async operations
	shutdown context.CancelFunc
}

func (z *erasureServerPools) SinglePool() bool {
	return len(z.serverPools) == 1
}

// Initialize new pool of erasure sets.
func newErasureServerPools(ctx context.Context, endpointServerPools EndpointServerPools) (ObjectLayer, error) {
	var (
		deploymentID       string
		distributionAlgo   string
		commonParityDrives int
		err                error

		formats      = make([]*formatErasureV3, len(endpointServerPools))
		storageDisks = make([][]StorageAPI, len(endpointServerPools))
		z            = &erasureServerPools{serverPools: make([]*erasureSets, len(endpointServerPools))}
	)

	var localDrives []string

	local := endpointServerPools.FirstLocal()
	for i, ep := range endpointServerPools {
		for _, endpoint := range ep.Endpoints {
			if endpoint.IsLocal {
				localDrives = append(localDrives, endpoint.Path)
			}
		}

		// If storage class is not set during startup, default values are used
		// -- Default for Reduced Redundancy Storage class is, parity = 2
		// -- Default for Standard Storage class is, parity = 2 - disks 4, 5
		// -- Default for Standard Storage class is, parity = 3 - disks 6, 7
		// -- Default for Standard Storage class is, parity = 4 - disks 8 to 16
		if commonParityDrives == 0 {
			commonParityDrives = ecDrivesNoConfig(ep.DrivesPerSet)
		}

		if err = storageclass.ValidateParity(commonParityDrives, ep.DrivesPerSet); err != nil {
			return nil, fmt.Errorf("All current serverPools should have same parity ratio - expected %d, got %d", commonParityDrives, ecDrivesNoConfig(ep.DrivesPerSet))
		}

		storageDisks[i], formats[i], err = waitForFormatErasure(local, ep.Endpoints, i+1,
			ep.SetCount, ep.DrivesPerSet, deploymentID, distributionAlgo)
		if err != nil {
			return nil, err
		}

		if deploymentID == "" {
			// all zones should have same deployment ID
			deploymentID = formats[i].ID
		}

		if distributionAlgo == "" {
			distributionAlgo = formats[i].Erasure.DistributionAlgo
		}

		// Validate if users brought different DeploymentID pools.
		if deploymentID != formats[i].ID {
			return nil, fmt.Errorf("All serverPools should have same deployment ID expected %s, got %s", deploymentID, formats[i].ID)
		}

		z.serverPools[i], err = newErasureSets(ctx, ep.Endpoints, storageDisks[i], formats[i], commonParityDrives, i)
		if err != nil {
			return nil, err
		}
	}
	ctx, z.shutdown = context.WithCancel(ctx)
	go intDataUpdateTracker.start(ctx, localDrives...)
	return z, nil
}

func (z *erasureServerPools) NewNSLock(bucket string, objects ...string) RWLocker {
	return z.serverPools[0].NewNSLock(bucket, objects...)
}

// GetDisksID will return disks by their ID.
func (z *erasureServerPools) GetDisksID(ids ...string) []StorageAPI {
	idMap := make(map[string]struct{})
	for _, id := range ids {
		idMap[id] = struct{}{}
	}
	res := make([]StorageAPI, 0, len(idMap))
	for _, s := range z.serverPools {
		s.erasureDisksMu.RLock()
		defer s.erasureDisksMu.RUnlock()
		for _, disks := range s.erasureDisks {
			for _, disk := range disks {
				if disk == OfflineDisk {
					continue
				}
				if id, _ := disk.GetDiskID(); id != "" {
					if _, ok := idMap[id]; ok {
						res = append(res, disk)
					}
				}
			}
		}
	}
	return res
}

// GetRawData will return all files with a given raw path to the callback.
// Errors are ignored, only errors from the callback are returned.
// For now only direct file paths are supported.
func (z *erasureServerPools) GetRawData(ctx context.Context, volume, file string, fn func(r io.Reader, host string, disk string, filename string, size int64, modtime time.Time, isDir bool) error) error {
	found := 0
	for _, s := range z.serverPools {
		for _, disks := range s.erasureDisks {
			for i, disk := range disks {
				if disk == OfflineDisk {
					continue
				}
				stats, err := disk.StatInfoFile(ctx, volume, file, true)
				if err != nil {
					continue
				}
				did, err := disk.GetDiskID()
				if err != nil {
					did = fmt.Sprintf("disk-%d", i)
				}
				for _, si := range stats {
					found++
					var r io.ReadCloser
					if !si.Dir {
						r, err = disk.ReadFileStream(ctx, volume, si.Name, 0, si.Size)
						if err != nil {
							continue
						}
					} else {
						r = io.NopCloser(bytes.NewBuffer([]byte{}))
					}
					err = fn(r, disk.Hostname(), did, pathJoin(volume, si.Name), si.Size, si.ModTime, si.Dir)
					r.Close()
					if err != nil {
						return err
					}
				}
			}
		}
	}
	if found == 0 {
		return errFileNotFound
	}
	return nil
}

func (z *erasureServerPools) SetDriveCounts() []int {
	setDriveCounts := make([]int, len(z.serverPools))
	for i := range z.serverPools {
		setDriveCounts[i] = z.serverPools[i].SetDriveCount()
	}
	return setDriveCounts
}

type serverPoolsAvailableSpace []poolAvailableSpace

type poolAvailableSpace struct {
	Index     int
	Available uint64
}

// TotalAvailable - total available space
func (p serverPoolsAvailableSpace) TotalAvailable() uint64 {
	total := uint64(0)
	for _, z := range p {
		total += z.Available
	}
	return total
}

// getAvailablePoolIdx will return an index that can hold size bytes.
// -1 is returned if no serverPools have available space for the size given.
func (z *erasureServerPools) getAvailablePoolIdx(ctx context.Context, bucket, object string, size int64) int {
	serverPools := z.getServerPoolsAvailableSpace(ctx, bucket, object, size)
	total := serverPools.TotalAvailable()
	if total == 0 {
		return -1
	}
	// choose when we reach this many
	choose := rand.Uint64() % total
	atTotal := uint64(0)
	for _, pool := range serverPools {
		atTotal += pool.Available
		if atTotal > choose && pool.Available > 0 {
			return pool.Index
		}
	}
	// Should not happen, but print values just in case.
	logger.LogIf(ctx, fmt.Errorf("reached end of serverPools (total: %v, atTotal: %v, choose: %v)", total, atTotal, choose))
	return -1
}

// getServerPoolsAvailableSpace will return the available space of each pool after storing the content.
// If there is not enough space the pool will return 0 bytes available.
// Negative sizes are seen as 0 bytes.
func (z *erasureServerPools) getServerPoolsAvailableSpace(ctx context.Context, bucket, object string, size int64) serverPoolsAvailableSpace {
	var serverPools = make(serverPoolsAvailableSpace, len(z.serverPools))

	storageInfos := make([][]*DiskInfo, len(z.serverPools))
	g := errgroup.WithNErrs(len(z.serverPools))
	for index := range z.serverPools {
		index := index
		g.Go(func() error {
			// Get the set where it would be placed.
			storageInfos[index] = getDiskInfos(ctx, z.serverPools[index].getHashedSet(object).getDisks())
			return nil
		}, index)
	}

	// Wait for the go routines.
	g.Wait()

	for i, zinfo := range storageInfos {
		var available uint64
		if !isMinioMetaBucketName(bucket) && !hasSpaceFor(zinfo, size) {
			serverPools[i] = poolAvailableSpace{Index: i}
			continue
		}
		for _, disk := range zinfo {
			if disk == nil {
				continue
			}
			available += disk.Total - disk.Used
		}
		serverPools[i] = poolAvailableSpace{
			Index:     i,
			Available: available,
		}
	}
	return serverPools
}

// poolObjInfo represents the state of an object per pool
type poolObjInfo struct {
	PoolIndex int
	ObjInfo   ObjectInfo
	Err       error
}

func (z *erasureServerPools) getPoolIdxExistingWithOpts(ctx context.Context, bucket, object string, opts ObjectOptions) (idx int, err error) {
	if z.SinglePool() {
		return 0, nil
	}

	poolObjInfos := make([]poolObjInfo, len(z.serverPools))

	var wg sync.WaitGroup
	for i, pool := range z.serverPools {
		wg.Add(1)
		go func(i int, pool *erasureSets) {
			defer wg.Done()
			// remember the pool index, we may sort the slice original index might be lost.
			pinfo := poolObjInfo{
				PoolIndex: i,
			}
			pinfo.ObjInfo, pinfo.Err = pool.GetObjectInfo(ctx, bucket, object, opts)
			poolObjInfos[i] = pinfo
		}(i, pool)
	}
	wg.Wait()

	// Sort the objInfos such that we always serve latest
	// this is a defensive change to handle any duplicate
	// content that may have been created, we always serve
	// the latest object.
	sort.Slice(poolObjInfos, func(i, j int) bool {
		mtime1 := poolObjInfos[i].ObjInfo.ModTime
		mtime2 := poolObjInfos[j].ObjInfo.ModTime
		return mtime1.After(mtime2)
	})

	for _, pinfo := range poolObjInfos {
		if pinfo.Err != nil && !isErrObjectNotFound(pinfo.Err) {
			return -1, pinfo.Err
		}
		if isErrObjectNotFound(pinfo.Err) {
			// No object exists or its a delete marker,
			// check objInfo to confirm.
			if pinfo.ObjInfo.DeleteMarker && pinfo.ObjInfo.Name != "" {
				return pinfo.PoolIndex, nil
			}

			// objInfo is not valid, truly the object doesn't
			// exist proceed to next pool.
			continue
		}
		return pinfo.PoolIndex, nil
	}

	return -1, toObjectErr(errFileNotFound, bucket, object)
}

func (z *erasureServerPools) getPoolIdxExistingNoLock(ctx context.Context, bucket, object string) (idx int, err error) {
	return z.getPoolIdxExistingWithOpts(ctx, bucket, object, ObjectOptions{NoLock: true})
}

// getPoolIdxExisting returns the (first) found object pool index containing an object.
// If the object exists, but the latest version is a delete marker, the index with it is still returned.
// If the object does not exist ObjectNotFound error is returned.
// If any other error is found, it is returned.
// The check is skipped if there is only one zone, and 0, nil is always returned in that case.
func (z *erasureServerPools) getPoolIdxExisting(ctx context.Context, bucket, object string) (idx int, err error) {
	return z.getPoolIdxExistingWithOpts(ctx, bucket, object, ObjectOptions{})
}

func (z *erasureServerPools) getPoolIdxNoLock(ctx context.Context, bucket, object string, size int64) (idx int, err error) {
	idx, err = z.getPoolIdxExistingNoLock(ctx, bucket, object)
	if err != nil && !isErrObjectNotFound(err) {
		return idx, err
	}

	if isErrObjectNotFound(err) {
		idx = z.getAvailablePoolIdx(ctx, bucket, object, size)
		if idx < 0 {
			return -1, toObjectErr(errDiskFull)
		}
	}

	return idx, nil
}

// getPoolIdx returns the found previous object and its corresponding pool idx,
// if none are found falls back to most available space pool.
func (z *erasureServerPools) getPoolIdx(ctx context.Context, bucket, object string, size int64) (idx int, err error) {
	idx, err = z.getPoolIdxExisting(ctx, bucket, object)
	if err != nil && !isErrObjectNotFound(err) {
		return idx, err
	}

	if isErrObjectNotFound(err) {
		idx = z.getAvailablePoolIdx(ctx, bucket, object, size)
		if idx < 0 {
			return -1, toObjectErr(errDiskFull)
		}
	}

	return idx, nil
}

func (z *erasureServerPools) Shutdown(ctx context.Context) error {
	defer z.shutdown()

	g := errgroup.WithNErrs(len(z.serverPools))

	for index := range z.serverPools {
		index := index
		g.Go(func() error {
			return z.serverPools[index].Shutdown(ctx)
		}, index)
	}

	for _, err := range g.Wait() {
		if err != nil {
			logger.LogIf(ctx, err)
		}
		// let's the rest shutdown
	}
	return nil
}

func (z *erasureServerPools) BackendInfo() (b madmin.BackendInfo) {
	b.Type = madmin.Erasure

	scParity := globalStorageClass.GetParityForSC(storageclass.STANDARD)
	if scParity <= 0 {
		scParity = z.serverPools[0].defaultParityCount
	}
	rrSCParity := globalStorageClass.GetParityForSC(storageclass.RRS)

	// Data blocks can vary per pool, but parity is same.
	for _, setDriveCount := range z.SetDriveCounts() {
		b.StandardSCData = append(b.StandardSCData, setDriveCount-scParity)
		b.RRSCData = append(b.RRSCData, setDriveCount-rrSCParity)
	}

	b.StandardSCParity = scParity
	b.RRSCParity = rrSCParity
	return
}

func (z *erasureServerPools) LocalStorageInfo(ctx context.Context) (StorageInfo, []error) {
	var storageInfo StorageInfo

	storageInfos := make([]StorageInfo, len(z.serverPools))
	storageInfosErrs := make([][]error, len(z.serverPools))
	g := errgroup.WithNErrs(len(z.serverPools))
	for index := range z.serverPools {
		index := index
		g.Go(func() error {
			storageInfos[index], storageInfosErrs[index] = z.serverPools[index].LocalStorageInfo(ctx)
			return nil
		}, index)
	}

	// Wait for the go routines.
	g.Wait()

	storageInfo.Backend = z.BackendInfo()
	for _, lstorageInfo := range storageInfos {
		storageInfo.Disks = append(storageInfo.Disks, lstorageInfo.Disks...)
	}

	var errs []error
	for i := range z.serverPools {
		errs = append(errs, storageInfosErrs[i]...)
	}
	return storageInfo, errs
}

func (z *erasureServerPools) StorageInfo(ctx context.Context) (StorageInfo, []error) {
	var storageInfo StorageInfo

	storageInfos := make([]StorageInfo, len(z.serverPools))
	storageInfosErrs := make([][]error, len(z.serverPools))
	g := errgroup.WithNErrs(len(z.serverPools))
	for index := range z.serverPools {
		index := index
		g.Go(func() error {
			storageInfos[index], storageInfosErrs[index] = z.serverPools[index].StorageInfo(ctx)
			return nil
		}, index)
	}

	// Wait for the go routines.
	g.Wait()

	storageInfo.Backend = z.BackendInfo()
	for _, lstorageInfo := range storageInfos {
		storageInfo.Disks = append(storageInfo.Disks, lstorageInfo.Disks...)
	}

	var errs []error
	for i := range z.serverPools {
		errs = append(errs, storageInfosErrs[i]...)
	}
	return storageInfo, errs
}

func (z *erasureServerPools) NSScanner(ctx context.Context, bf *bloomFilter, updates chan<- DataUsageInfo, wantCycle uint32) error {
	// Updates must be closed before we return.
	defer close(updates)

	ctx, cancel := context.WithCancel(ctx)
	defer cancel()

	var wg sync.WaitGroup
	var mu sync.Mutex
	var results []dataUsageCache
	var firstErr error

	allBuckets, err := z.ListBuckets(ctx)
	if err != nil {
		return err
	}

	if len(allBuckets) == 0 {
		updates <- DataUsageInfo{} // no buckets found update data usage to reflect latest state
		return nil
	}

	// Scanner latest allBuckets first.
	sort.Slice(allBuckets, func(i, j int) bool {
		return allBuckets[i].Created.After(allBuckets[j].Created)
	})

	// Collect for each set in serverPools.
	for _, z := range z.serverPools {
		for _, erObj := range z.sets {
			wg.Add(1)
			results = append(results, dataUsageCache{})
			go func(i int, erObj *erasureObjects) {
				updates := make(chan dataUsageCache, 1)
				defer close(updates)
				// Start update collector.
				go func() {
					defer wg.Done()
					for info := range updates {
						mu.Lock()
						results[i] = info
						mu.Unlock()
					}
				}()
				// Start scanner. Blocks until done.
				err := erObj.nsScanner(ctx, allBuckets, bf, wantCycle, updates)
				if err != nil {
					logger.LogIf(ctx, err)
					mu.Lock()
					if firstErr == nil {
						firstErr = err
					}
					// Cancel remaining...
					cancel()
					mu.Unlock()
					return
				}
			}(len(results)-1, erObj)
		}
	}
	updateCloser := make(chan chan struct{})
	go func() {
		updateTicker := time.NewTicker(30 * time.Second)
		defer updateTicker.Stop()
		var lastUpdate time.Time

		// We need to merge since we will get the same buckets from each pool.
		// Therefore to get the exact bucket sizes we must merge before we can convert.
		var allMerged dataUsageCache

		update := func() {
			mu.Lock()
			defer mu.Unlock()

			allMerged = dataUsageCache{Info: dataUsageCacheInfo{Name: dataUsageRoot}}
			for _, info := range results {
				if info.Info.LastUpdate.IsZero() {
					// Not filled yet.
					return
				}
				allMerged.merge(info)
			}
			if allMerged.root() != nil && allMerged.Info.LastUpdate.After(lastUpdate) {
				updates <- allMerged.dui(allMerged.Info.Name, allBuckets)
				lastUpdate = allMerged.Info.LastUpdate
			}
		}
		for {
			select {
			case <-ctx.Done():
				return
			case v := <-updateCloser:
				update()
				// Enforce quotas when all is done.
				if firstErr == nil {
					for _, b := range allBuckets {
						enforceFIFOQuotaBucket(ctx, z, b.Name, allMerged.bucketUsageInfo(b.Name))
					}
				}
				close(v)
				return
			case <-updateTicker.C:
				update()
			}
		}
	}()

	wg.Wait()
	ch := make(chan struct{})
	select {
	case updateCloser <- ch:
		<-ch
	case <-ctx.Done():
		if firstErr == nil {
			firstErr = ctx.Err()
		}
	}
	return firstErr
}

// MakeBucketWithLocation - creates a new bucket across all serverPools simultaneously
// even if one of the sets fail to create buckets, we proceed all the successful
// operations.
func (z *erasureServerPools) MakeBucketWithLocation(ctx context.Context, bucket string, opts BucketOptions) error {
	g := errgroup.WithNErrs(len(z.serverPools))

	// Lock the bucket name before creating.
	lk := z.NewNSLock(minioMetaTmpBucket, bucket+".lck")
	lkctx, err := lk.GetLock(ctx, globalOperationTimeout)
	if err != nil {
		return err
	}
	ctx = lkctx.Context()
	defer lk.Unlock(lkctx.Cancel)

	// Create buckets in parallel across all sets.
	for index := range z.serverPools {
		index := index
		g.Go(func() error {
			return z.serverPools[index].MakeBucketWithLocation(ctx, bucket, opts)
		}, index)
	}

	errs := g.Wait()
	// Return the first encountered error
	for _, err := range errs {
		if err != nil {
			if _, ok := err.(BucketExists); !ok {
				// Delete created buckets, ignoring errors.
				z.DeleteBucket(context.Background(), bucket, DeleteBucketOptions{Force: true, NoRecreate: true})
			}
			return err
		}
	}

	// If it doesn't exist we get a new, so ignore errors
	meta := newBucketMetadata(bucket)
	if opts.LockEnabled {
		meta.VersioningConfigXML = enabledBucketVersioningConfig
		meta.ObjectLockConfigXML = enabledBucketObjectLockConfig
	}

	if err := meta.Save(context.Background(), z); err != nil {
		return toObjectErr(err, bucket)
	}

	globalBucketMetadataSys.Set(bucket, meta)

	// Success.
	return nil

}

func (z *erasureServerPools) GetObjectNInfo(ctx context.Context, bucket, object string, rs *HTTPRangeSpec, h http.Header, lockType LockType, opts ObjectOptions) (gr *GetObjectReader, err error) {
	if err = checkGetObjArgs(ctx, bucket, object); err != nil {
		return nil, err
	}

	object = encodeDirObject(object)

	if z.SinglePool() {
		return z.serverPools[0].GetObjectNInfo(ctx, bucket, object, rs, h, lockType, opts)
	}

	var unlockOnDefer bool
	var nsUnlocker = func() {}
	defer func() {
		if unlockOnDefer {
			nsUnlocker()
		}
	}()

	// Acquire lock
	if lockType != noLock {
		lock := z.NewNSLock(bucket, object)
		switch lockType {
		case writeLock:
			lkctx, err := lock.GetLock(ctx, globalOperationTimeout)
			if err != nil {
				return nil, err
			}
			ctx = lkctx.Context()
			nsUnlocker = func() { lock.Unlock(lkctx.Cancel) }
		case readLock:
			lkctx, err := lock.GetRLock(ctx, globalOperationTimeout)
			if err != nil {
				return nil, err
			}
			ctx = lkctx.Context()
			nsUnlocker = func() { lock.RUnlock(lkctx.Cancel) }
		}
		unlockOnDefer = true
	}

	checkPrecondFn := opts.CheckPrecondFn
	opts.CheckPrecondFn = nil // do not need to apply pre-conditions at lower layer.
	opts.NoLock = true        // no locks needed at lower levels for getObjectInfo()
	objInfo, zIdx, err := z.getLatestObjectInfoWithIdx(ctx, bucket, object, opts)
	if err != nil {
		if objInfo.DeleteMarker {
			if opts.VersionID == "" {
				return &GetObjectReader{
					ObjInfo: objInfo,
				}, toObjectErr(errFileNotFound, bucket, object)
			}
			// Make sure to return object info to provide extra information.
			return &GetObjectReader{
				ObjInfo: objInfo,
			}, toObjectErr(errMethodNotAllowed, bucket, object)
		}
		return nil, err
	}

	// check preconditions before reading the stream.
	if checkPrecondFn != nil && checkPrecondFn(objInfo) {
		return nil, PreConditionFailed{}
	}

	lockType = noLock // do not take locks at lower levels for GetObjectNInfo()
	return z.serverPools[zIdx].GetObjectNInfo(ctx, bucket, object, rs, h, lockType, opts)
}

// getLatestObjectInfoWithIdx returns the objectInfo of the latest object from multiple pools (this function
// is present in-case there were duplicate writes to both pools, this function also returns the
// additional index where the latest object exists, that is used to start the GetObject stream.
func (z *erasureServerPools) getLatestObjectInfoWithIdx(ctx context.Context, bucket, object string, opts ObjectOptions) (ObjectInfo, int, error) {
	object = encodeDirObject(object)
	results := make([]struct {
		zIdx int
		oi   ObjectInfo
		err  error
	}, len(z.serverPools))
	var wg sync.WaitGroup
	for i, pool := range z.serverPools {
		wg.Add(1)
		go func(i int, pool *erasureSets) {
			defer wg.Done()
			results[i].zIdx = i
			results[i].oi, results[i].err = pool.GetObjectInfo(ctx, bucket, object, opts)
		}(i, pool)
	}
	wg.Wait()

	// Sort the objInfos such that we always serve latest
	// this is a defensive change to handle any duplicate
	// content that may have been created, we always serve
	// the latest object.
	sort.Slice(results, func(i, j int) bool {
		a, b := results[i], results[j]
		if a.oi.ModTime.Equal(b.oi.ModTime) {
			// On tiebreak, select the lowest zone index.
			return a.zIdx < b.zIdx
		}
		return a.oi.ModTime.After(b.oi.ModTime)
	})

	for _, res := range results {
		err := res.err
		if err == nil {
			return res.oi, res.zIdx, nil
		}
		if !isErrObjectNotFound(err) && !isErrVersionNotFound(err) {
			// some errors such as MethodNotAllowed for delete marker
			// should be returned upwards.
			return res.oi, res.zIdx, err
		}
	}

	object = decodeDirObject(object)
	if opts.VersionID != "" {
		return ObjectInfo{}, -1, VersionNotFound{Bucket: bucket, Object: object, VersionID: opts.VersionID}
	}
	return ObjectInfo{}, -1, ObjectNotFound{Bucket: bucket, Object: object}
}

func (z *erasureServerPools) GetObjectInfo(ctx context.Context, bucket, object string, opts ObjectOptions) (objInfo ObjectInfo, err error) {
	if err = checkGetObjArgs(ctx, bucket, object); err != nil {
		return objInfo, err
	}

	object = encodeDirObject(object)

	if z.SinglePool() {
		return z.serverPools[0].GetObjectInfo(ctx, bucket, object, opts)
	}

	if !opts.NoLock {
		opts.NoLock = true // avoid taking locks at lower levels for multi-pool setups.

		// Lock the object before reading.
		lk := z.NewNSLock(bucket, object)
		lkctx, err := lk.GetRLock(ctx, globalOperationTimeout)
		if err != nil {
			return ObjectInfo{}, err
		}
		ctx = lkctx.Context()
		defer lk.RUnlock(lkctx.Cancel)
	}

	objInfo, _, err = z.getLatestObjectInfoWithIdx(ctx, bucket, object, opts)
	return objInfo, err
}

// PutObject - writes an object to least used erasure pool.
func (z *erasureServerPools) PutObject(ctx context.Context, bucket string, object string, data *PutObjReader, opts ObjectOptions) (ObjectInfo, error) {
	// Validate put object input args.
	if err := checkPutObjectArgs(ctx, bucket, object, z); err != nil {
		return ObjectInfo{}, err
	}

	object = encodeDirObject(object)

	if z.SinglePool() {
		if !isMinioMetaBucketName(bucket) && !hasSpaceFor(getDiskInfos(ctx, z.serverPools[0].getHashedSet(object).getDisks()), data.Size()) {
			return ObjectInfo{}, toObjectErr(errDiskFull)
		}
		return z.serverPools[0].PutObject(ctx, bucket, object, data, opts)
	}
	if !opts.NoLock {
		ns := z.NewNSLock(bucket, object)
		lkctx, err := ns.GetLock(ctx, globalOperationTimeout)
		if err != nil {
			return ObjectInfo{}, err
		}
		ctx = lkctx.Context()
		defer ns.Unlock(lkctx.Cancel)
		opts.NoLock = true
	}

	idx, err := z.getPoolIdxNoLock(ctx, bucket, object, data.Size())
	if err != nil {
		return ObjectInfo{}, err
	}

	// Overwrite the object at the right pool
	return z.serverPools[idx].PutObject(ctx, bucket, object, data, opts)
}

func (z *erasureServerPools) deletePrefix(ctx context.Context, bucket string, prefix string) error {
	for _, zone := range z.serverPools {
		_, err := zone.DeleteObject(ctx, bucket, prefix, ObjectOptions{DeletePrefix: true})
		if err != nil {
			return err
		}
	}
	return nil
}

func (z *erasureServerPools) DeleteObject(ctx context.Context, bucket string, object string, opts ObjectOptions) (objInfo ObjectInfo, err error) {
	if err = checkDelObjArgs(ctx, bucket, object); err != nil {
		return objInfo, err
	}

	if opts.DeletePrefix {
		err := z.deletePrefix(ctx, bucket, object)
		return ObjectInfo{}, err
	}

	object = encodeDirObject(object)
	if z.SinglePool() {
		return z.serverPools[0].DeleteObject(ctx, bucket, object, opts)
	}

	idx, err := z.getPoolIdxExisting(ctx, bucket, object)
	if err != nil {
		return objInfo, err
	}

	return z.serverPools[idx].DeleteObject(ctx, bucket, object, opts)
}

func (z *erasureServerPools) DeleteObjects(ctx context.Context, bucket string, objects []ObjectToDelete, opts ObjectOptions) ([]DeletedObject, []error) {
	derrs := make([]error, len(objects))
	dobjects := make([]DeletedObject, len(objects))
	objSets := set.NewStringSet()
	for i := range derrs {
		objects[i].ObjectName = encodeDirObject(objects[i].ObjectName)

		derrs[i] = checkDelObjArgs(ctx, bucket, objects[i].ObjectName)
		objSets.Add(objects[i].ObjectName)
	}

	// Acquire a bulk write lock across 'objects'
	multiDeleteLock := z.NewNSLock(bucket, objSets.ToSlice()...)
	lkctx, err := multiDeleteLock.GetLock(ctx, globalOperationTimeout)
	if err != nil {
		for i := range derrs {
			derrs[i] = err
		}
		return dobjects, derrs
	}
	ctx = lkctx.Context()
	defer multiDeleteLock.Unlock(lkctx.Cancel)

	if z.SinglePool() {
		return z.serverPools[0].DeleteObjects(ctx, bucket, objects, opts)
	}

	// Fetch location of up to 10 objects concurrently.
	poolObjIdxMap := map[int][]ObjectToDelete{}
	origIndexMap := map[int][]int{}

	var mu sync.Mutex
	eg := errgroup.WithNErrs(len(objects)).WithConcurrency(10)
	cctx, cancel := eg.WithCancelOnError(ctx)
	defer cancel()
	for j, obj := range objects {
		j := j
		obj := obj
		eg.Go(func() error {
			idx, err := z.getPoolIdxExistingNoLock(cctx, bucket, obj.ObjectName)
			if isErrObjectNotFound(err) {
				derrs[j] = err
				return nil
			}
			if err != nil {
				// unhandled errors return right here.
				return err
			}
			mu.Lock()
			poolObjIdxMap[idx] = append(poolObjIdxMap[idx], obj)
			origIndexMap[idx] = append(origIndexMap[idx], j)
			mu.Unlock()
			return nil
		}, j)
	}

	if err := eg.WaitErr(); err != nil {
		for i := range derrs {
			derrs[i] = err
		}
		return dobjects, derrs
	}

	// Delete concurrently in all server pools.
	var wg sync.WaitGroup
	wg.Add(len(z.serverPools))
	for idx, pool := range z.serverPools {
		go func(idx int, pool *erasureSets) {
			defer wg.Done()
			objs := poolObjIdxMap[idx]
			if len(objs) > 0 {
				orgIndexes := origIndexMap[idx]
				deletedObjects, errs := pool.DeleteObjects(ctx, bucket, objs, opts)
				mu.Lock()
				for i, derr := range errs {
					if derr != nil {
						derrs[orgIndexes[i]] = derr
					}
					dobjects[orgIndexes[i]] = deletedObjects[i]
				}
				mu.Unlock()
			}
		}(idx, pool)
	}
	wg.Wait()

	return dobjects, derrs
}

func (z *erasureServerPools) CopyObject(ctx context.Context, srcBucket, srcObject, dstBucket, dstObject string, srcInfo ObjectInfo, srcOpts, dstOpts ObjectOptions) (objInfo ObjectInfo, err error) {
	srcObject = encodeDirObject(srcObject)
	dstObject = encodeDirObject(dstObject)

	cpSrcDstSame := isStringEqual(pathJoin(srcBucket, srcObject), pathJoin(dstBucket, dstObject))

	if !dstOpts.NoLock {
		ns := z.NewNSLock(dstBucket, dstObject)
		lkctx, err := ns.GetLock(ctx, globalOperationTimeout)
		if err != nil {
			return ObjectInfo{}, err
		}
		ctx = lkctx.Context()
		defer ns.Unlock(lkctx.Cancel)
		dstOpts.NoLock = true
	}

	poolIdx, err := z.getPoolIdxNoLock(ctx, dstBucket, dstObject, srcInfo.Size)
	if err != nil {
		return objInfo, err
	}

	if cpSrcDstSame && srcInfo.metadataOnly {
		// Version ID is set for the destination and source == destination version ID.
		if dstOpts.VersionID != "" && srcOpts.VersionID == dstOpts.VersionID {
			return z.serverPools[poolIdx].CopyObject(ctx, srcBucket, srcObject, dstBucket, dstObject, srcInfo, srcOpts, dstOpts)
		}
		// Destination is not versioned and source version ID is empty
		// perform an in-place update.
		if !dstOpts.Versioned && srcOpts.VersionID == "" {
			return z.serverPools[poolIdx].CopyObject(ctx, srcBucket, srcObject, dstBucket, dstObject, srcInfo, srcOpts, dstOpts)
		}
		// Destination is versioned, source is not destination version,
		// as a special case look for if the source object is not legacy
		// from older format, for older format we will rewrite them as
		// newer using PutObject() - this is an optimization to save space
		if dstOpts.Versioned && srcOpts.VersionID != dstOpts.VersionID && !srcInfo.Legacy {
			// CopyObject optimization where we don't create an entire copy
			// of the content, instead we add a reference.
			srcInfo.versionOnly = true
			return z.serverPools[poolIdx].CopyObject(ctx, srcBucket, srcObject, dstBucket, dstObject, srcInfo, srcOpts, dstOpts)
		}
	}

	putOpts := ObjectOptions{
		ServerSideEncryption: dstOpts.ServerSideEncryption,
		UserDefined:          srcInfo.UserDefined,
		Versioned:            dstOpts.Versioned,
		VersionID:            dstOpts.VersionID,
		MTime:                dstOpts.MTime,
		NoLock:               true,
	}

	return z.serverPools[poolIdx].PutObject(ctx, dstBucket, dstObject, srcInfo.PutObjReader, putOpts)
}

func (z *erasureServerPools) ListObjectsV2(ctx context.Context, bucket, prefix, continuationToken, delimiter string, maxKeys int, fetchOwner bool, startAfter string) (ListObjectsV2Info, error) {
	marker := continuationToken
	if marker == "" {
		marker = startAfter
	}

	loi, err := z.ListObjects(ctx, bucket, prefix, marker, delimiter, maxKeys)
	if err != nil {
		return ListObjectsV2Info{}, err
	}

	listObjectsV2Info := ListObjectsV2Info{
		IsTruncated:           loi.IsTruncated,
		ContinuationToken:     continuationToken,
		NextContinuationToken: loi.NextMarker,
		Objects:               loi.Objects,
		Prefixes:              loi.Prefixes,
	}
	return listObjectsV2Info, err
}

func (z *erasureServerPools) ListObjectVersions(ctx context.Context, bucket, prefix, marker, versionMarker, delimiter string, maxKeys int) (ListObjectVersionsInfo, error) {
	loi := ListObjectVersionsInfo{}
	if marker == "" && versionMarker != "" {
		return loi, NotImplemented{}
	}

	opts := listPathOptions{
		Bucket:      bucket,
		Prefix:      prefix,
		Separator:   delimiter,
		Limit:       maxKeysPlusOne(maxKeys, marker != ""),
		Marker:      marker,
		InclDeleted: true,
		AskDisks:    globalAPIConfig.getListQuorum(),
	}

	merged, err := z.listPath(ctx, &opts)
	if err != nil && err != io.EOF {
		return loi, err
	}
	defer merged.truncate(0) // Release when returning
	if versionMarker == "" {
		o := listPathOptions{Marker: marker}
		// If we are not looking for a specific version skip it.

		o.parseMarker()
		merged.forwardPast(o.Marker)
	}
	objects := merged.fileInfoVersions(bucket, prefix, delimiter, versionMarker)
	loi.IsTruncated = err == nil && len(objects) > 0
	if maxKeys > 0 && len(objects) > maxKeys {
		objects = objects[:maxKeys]
		loi.IsTruncated = true
	}
	for _, obj := range objects {
		if obj.IsDir && obj.ModTime.IsZero() && delimiter != "" {
			loi.Prefixes = append(loi.Prefixes, obj.Name)
		} else {
			loi.Objects = append(loi.Objects, obj)
		}
	}
	if loi.IsTruncated {
		last := objects[len(objects)-1]
		loi.NextMarker = opts.encodeMarker(last.Name)
		loi.NextVersionIDMarker = last.VersionID
	}
	return loi, nil
}

func maxKeysPlusOne(maxKeys int, addOne bool) int {
	if maxKeys < 0 || maxKeys > maxObjectList {
		maxKeys = maxObjectList
	}
	if addOne {
		maxKeys++
	}
	return maxKeys
}

func (z *erasureServerPools) ListObjects(ctx context.Context, bucket, prefix, marker, delimiter string, maxKeys int) (ListObjectsInfo, error) {
	var loi ListObjectsInfo

	if len(prefix) > 0 && maxKeys == 1 && delimiter == "" && marker == "" {
		// Optimization for certain applications like
		// - Cohesity
		// - Actifio, Splunk etc.
		// which send ListObjects requests where the actual object
		// itself is the prefix and max-keys=1 in such scenarios
		// we can simply verify locally if such an object exists
		// to avoid the need for ListObjects().
		objInfo, err := z.GetObjectInfo(ctx, bucket, prefix, ObjectOptions{NoLock: true})
		if err == nil {
			loi.Objects = append(loi.Objects, objInfo)
			return loi, nil
		}
	}

	opts := listPathOptions{
		Bucket:      bucket,
		Prefix:      prefix,
		Separator:   delimiter,
		Limit:       maxKeysPlusOne(maxKeys, marker != ""),
		Marker:      marker,
		InclDeleted: false,
		AskDisks:    globalAPIConfig.getListQuorum(),
	}
	merged, err := z.listPath(ctx, &opts)
	if err != nil && err != io.EOF {
		logger.LogIf(ctx, err)
		return loi, err
	}

	merged.forwardPast(opts.Marker)
	defer merged.truncate(0) // Release when returning

	// Default is recursive, if delimiter is set then list non recursive.
	objects := merged.fileInfos(bucket, prefix, delimiter)
	loi.IsTruncated = err == nil && len(objects) > 0
	if maxKeys > 0 && len(objects) > maxKeys {
		objects = objects[:maxKeys]
		loi.IsTruncated = true
	}
	for _, obj := range objects {
		if obj.IsDir && obj.ModTime.IsZero() && delimiter != "" {
			loi.Prefixes = append(loi.Prefixes, obj.Name)
		} else {
			loi.Objects = append(loi.Objects, obj)
		}
	}
	if loi.IsTruncated {
		last := objects[len(objects)-1]
		loi.NextMarker = opts.encodeMarker(last.Name)
	}
	return loi, nil
}

func (z *erasureServerPools) ListMultipartUploads(ctx context.Context, bucket, prefix, keyMarker, uploadIDMarker, delimiter string, maxUploads int) (ListMultipartsInfo, error) {
	if err := checkListMultipartArgs(ctx, bucket, prefix, keyMarker, uploadIDMarker, delimiter, z); err != nil {
		return ListMultipartsInfo{}, err
	}

	if z.SinglePool() {
		return z.serverPools[0].ListMultipartUploads(ctx, bucket, prefix, keyMarker, uploadIDMarker, delimiter, maxUploads)
	}

	var poolResult = ListMultipartsInfo{}
	poolResult.MaxUploads = maxUploads
	poolResult.KeyMarker = keyMarker
	poolResult.Prefix = prefix
	poolResult.Delimiter = delimiter
	for _, pool := range z.serverPools {
		result, err := pool.ListMultipartUploads(ctx, bucket, prefix, keyMarker, uploadIDMarker,
			delimiter, maxUploads)
		if err != nil {
			return result, err
		}
		poolResult.Uploads = append(poolResult.Uploads, result.Uploads...)
	}
	return poolResult, nil
}

// Initiate a new multipart upload on a hashedSet based on object name.
func (z *erasureServerPools) NewMultipartUpload(ctx context.Context, bucket, object string, opts ObjectOptions) (string, error) {
	if err := checkNewMultipartArgs(ctx, bucket, object, z); err != nil {
		return "", err
	}

	if z.SinglePool() {
		if !isMinioMetaBucketName(bucket) && !hasSpaceFor(getDiskInfos(ctx, z.serverPools[0].getHashedSet(object).getDisks()), -1) {
			return "", toObjectErr(errDiskFull)
		}
		return z.serverPools[0].NewMultipartUpload(ctx, bucket, object, opts)
	}

	for idx, pool := range z.serverPools {
		result, err := pool.ListMultipartUploads(ctx, bucket, object, "", "", "", maxUploadsList)
		if err != nil {
			return "", err
		}
		// If there is a multipart upload with the same bucket/object name,
		// create the new multipart in the same pool, this will avoid
		// creating two multiparts uploads in two different pools
		if len(result.Uploads) != 0 {
			return z.serverPools[idx].NewMultipartUpload(ctx, bucket, object, opts)
		}
	}

	// any parallel writes on the object will block for this poolIdx
	// to return since this holds a read lock on the namespace.
	idx, err := z.getPoolIdx(ctx, bucket, object, -1)
	if err != nil {
		return "", err
	}

	return z.serverPools[idx].NewMultipartUpload(ctx, bucket, object, opts)
}

// Copies a part of an object from source hashedSet to destination hashedSet.
func (z *erasureServerPools) CopyObjectPart(ctx context.Context, srcBucket, srcObject, destBucket, destObject string, uploadID string, partID int, startOffset int64, length int64, srcInfo ObjectInfo, srcOpts, dstOpts ObjectOptions) (PartInfo, error) {
	if err := checkNewMultipartArgs(ctx, srcBucket, srcObject, z); err != nil {
		return PartInfo{}, err
	}

	return z.PutObjectPart(ctx, destBucket, destObject, uploadID, partID,
		NewPutObjReader(srcInfo.Reader), dstOpts)
}

// PutObjectPart - writes part of an object to hashedSet based on the object name.
func (z *erasureServerPools) PutObjectPart(ctx context.Context, bucket, object, uploadID string, partID int, data *PutObjReader, opts ObjectOptions) (PartInfo, error) {
	if err := checkPutObjectPartArgs(ctx, bucket, object, z); err != nil {
		return PartInfo{}, err
	}

	if z.SinglePool() {
		return z.serverPools[0].PutObjectPart(ctx, bucket, object, uploadID, partID, data, opts)
	}

	for _, pool := range z.serverPools {
		_, err := pool.GetMultipartInfo(ctx, bucket, object, uploadID, opts)
		if err == nil {
			return pool.PutObjectPart(ctx, bucket, object, uploadID, partID, data, opts)
		}
		switch err.(type) {
		case InvalidUploadID:
			// Look for information on the next pool
			continue
		}
		// Any other unhandled errors such as quorum return.
		return PartInfo{}, err
	}

	return PartInfo{}, InvalidUploadID{
		Bucket:   bucket,
		Object:   object,
		UploadID: uploadID,
	}
}

func (z *erasureServerPools) GetMultipartInfo(ctx context.Context, bucket, object, uploadID string, opts ObjectOptions) (MultipartInfo, error) {
	if err := checkListPartsArgs(ctx, bucket, object, z); err != nil {
		return MultipartInfo{}, err
	}

	if z.SinglePool() {
		return z.serverPools[0].GetMultipartInfo(ctx, bucket, object, uploadID, opts)
	}
	for _, pool := range z.serverPools {
		mi, err := pool.GetMultipartInfo(ctx, bucket, object, uploadID, opts)
		if err == nil {
			return mi, nil
		}
		switch err.(type) {
		case InvalidUploadID:
			// upload id not found, continue to the next pool.
			continue
		}
		// any other unhandled error return right here.
		return MultipartInfo{}, err
	}
	return MultipartInfo{}, InvalidUploadID{
		Bucket:   bucket,
		Object:   object,
		UploadID: uploadID,
	}

}

// ListObjectParts - lists all uploaded parts to an object in hashedSet.
func (z *erasureServerPools) ListObjectParts(ctx context.Context, bucket, object, uploadID string, partNumberMarker int, maxParts int, opts ObjectOptions) (ListPartsInfo, error) {
	if err := checkListPartsArgs(ctx, bucket, object, z); err != nil {
		return ListPartsInfo{}, err
	}

	if z.SinglePool() {
		return z.serverPools[0].ListObjectParts(ctx, bucket, object, uploadID, partNumberMarker, maxParts, opts)
	}
	for _, pool := range z.serverPools {
		_, err := pool.GetMultipartInfo(ctx, bucket, object, uploadID, opts)
		if err == nil {
			return pool.ListObjectParts(ctx, bucket, object, uploadID, partNumberMarker, maxParts, opts)
		}
		switch err.(type) {
		case InvalidUploadID:
			continue
		}
		return ListPartsInfo{}, err
	}
	return ListPartsInfo{}, InvalidUploadID{
		Bucket:   bucket,
		Object:   object,
		UploadID: uploadID,
	}
}

// Aborts an in-progress multipart operation on hashedSet based on the object name.
func (z *erasureServerPools) AbortMultipartUpload(ctx context.Context, bucket, object, uploadID string, opts ObjectOptions) error {
	if err := checkAbortMultipartArgs(ctx, bucket, object, z); err != nil {
		return err
	}

	if z.SinglePool() {
		return z.serverPools[0].AbortMultipartUpload(ctx, bucket, object, uploadID, opts)
	}

	for _, pool := range z.serverPools {
		_, err := pool.GetMultipartInfo(ctx, bucket, object, uploadID, opts)
		if err == nil {
			return pool.AbortMultipartUpload(ctx, bucket, object, uploadID, opts)
		}
		switch err.(type) {
		case InvalidUploadID:
			// upload id not found move to next pool
			continue
		}
		return err
	}
	return InvalidUploadID{
		Bucket:   bucket,
		Object:   object,
		UploadID: uploadID,
	}
}

// CompleteMultipartUpload - completes a pending multipart transaction, on hashedSet based on object name.
func (z *erasureServerPools) CompleteMultipartUpload(ctx context.Context, bucket, object, uploadID string, uploadedParts []CompletePart, opts ObjectOptions) (objInfo ObjectInfo, err error) {
	if err = checkCompleteMultipartArgs(ctx, bucket, object, z); err != nil {
		return objInfo, err
	}

	if z.SinglePool() {
		return z.serverPools[0].CompleteMultipartUpload(ctx, bucket, object, uploadID, uploadedParts, opts)
	}

	for _, pool := range z.serverPools {
		_, err := pool.GetMultipartInfo(ctx, bucket, object, uploadID, opts)
		if err == nil {
			return pool.CompleteMultipartUpload(ctx, bucket, object, uploadID, uploadedParts, opts)
		}
	}

	return objInfo, InvalidUploadID{
		Bucket:   bucket,
		Object:   object,
		UploadID: uploadID,
	}
}

// GetBucketInfo - returns bucket info from one of the erasure coded serverPools.
func (z *erasureServerPools) GetBucketInfo(ctx context.Context, bucket string) (bucketInfo BucketInfo, err error) {
	if z.SinglePool() {
		bucketInfo, err = z.serverPools[0].GetBucketInfo(ctx, bucket)
		if err != nil {
			return bucketInfo, err
		}
		meta, err := globalBucketMetadataSys.Get(bucket)
		if err == nil {
			bucketInfo.Created = meta.Created
		}
		return bucketInfo, nil
	}
	for _, pool := range z.serverPools {
		bucketInfo, err = pool.GetBucketInfo(ctx, bucket)
		if err != nil {
			if isErrBucketNotFound(err) {
				continue
			}
			return bucketInfo, err
		}
		meta, err := globalBucketMetadataSys.Get(bucket)
		if err == nil {
			bucketInfo.Created = meta.Created
		}
		return bucketInfo, nil
	}
	return bucketInfo, BucketNotFound{
		Bucket: bucket,
	}
}

// IsNotificationSupported returns whether bucket notification is applicable for this layer.
func (z *erasureServerPools) IsNotificationSupported() bool {
	return true
}

// IsListenSupported returns whether listen bucket notification is applicable for this layer.
func (z *erasureServerPools) IsListenSupported() bool {
	return true
}

// IsEncryptionSupported returns whether server side encryption is implemented for this layer.
func (z *erasureServerPools) IsEncryptionSupported() bool {
	return true
}

// IsCompressionSupported returns whether compression is applicable for this layer.
func (z *erasureServerPools) IsCompressionSupported() bool {
	return true
}

func (z *erasureServerPools) IsTaggingSupported() bool {
	return true
}

// DeleteBucket - deletes a bucket on all serverPools simultaneously,
// even if one of the serverPools fail to delete buckets, we proceed to
// undo a successful operation.
func (z *erasureServerPools) DeleteBucket(ctx context.Context, bucket string, opts DeleteBucketOptions) error {
	g := errgroup.WithNErrs(len(z.serverPools))

	// Delete buckets in parallel across all serverPools.
	for index := range z.serverPools {
		index := index
		g.Go(func() error {
			return z.serverPools[index].DeleteBucket(ctx, bucket, opts)
		}, index)
	}

	errs := g.Wait()

	// For any write quorum failure, we undo all the delete
	// buckets operation by creating all the buckets again.
	for _, err := range errs {
		if err != nil {
			if !z.SinglePool() && !opts.NoRecreate {
				undoDeleteBucketServerPools(context.Background(), bucket, z.serverPools, errs)
			}
			return err
		}
	}

<<<<<<< HEAD
	deleteBucketMetadata(context.Background(), z, bucket)
=======
	// Purge the entire bucket metadata entirely.
	z.renameAll(ctx, minioMetaBucket, pathJoin(bucketMetaPrefix, bucket))
>>>>>>> 60aad1b7

	// Success.
	return nil
}

// renameAll will rename bucket+prefix unconditionally across all disks to
// minioMetaTmpDeletedBucket + unique uuid,
// Note that set distribution is ignored so it should only be used in cases where
// data is not distributed across sets. Errors are logged but individual
// disk failures are not returned.
func (z *erasureServerPools) renameAll(ctx context.Context, bucket, prefix string) {
	for _, servers := range z.serverPools {
		for _, set := range servers.sets {
			set.renameAll(ctx, bucket, prefix)
		}
	}
}

// This function is used to undo a successful DeleteBucket operation.
func undoDeleteBucketServerPools(ctx context.Context, bucket string, serverPools []*erasureSets, errs []error) {
	g := errgroup.WithNErrs(len(serverPools))

	// Undo previous delete bucket on all underlying serverPools.
	for index := range serverPools {
		index := index
		g.Go(func() error {
			if errs[index] == nil {
				return serverPools[index].MakeBucketWithLocation(ctx, bucket, BucketOptions{})
			}
			return nil
		}, index)
	}

	g.Wait()
}

// List all buckets from one of the serverPools, we are not doing merge
// sort here just for simplification. As per design it is assumed
// that all buckets are present on all serverPools.
func (z *erasureServerPools) ListBuckets(ctx context.Context) (buckets []BucketInfo, err error) {
	if z.SinglePool() {
		buckets, err = z.serverPools[0].ListBuckets(ctx)
	} else {
		for _, pool := range z.serverPools {
			buckets, err = pool.ListBuckets(ctx)
			if err != nil {
				logger.LogIf(ctx, err)
				continue
			}
			break
		}
	}
	if err != nil {
		return nil, err
	}
	for i := range buckets {
		meta, err := globalBucketMetadataSys.Get(buckets[i].Name)
		if err == nil {
			buckets[i].Created = meta.Created
		}
	}
	return buckets, nil
}

func (z *erasureServerPools) HealFormat(ctx context.Context, dryRun bool) (madmin.HealResultItem, error) {
	// Acquire lock on format.json
	formatLock := z.NewNSLock(minioMetaBucket, formatConfigFile)
	lkctx, err := formatLock.GetLock(ctx, globalOperationTimeout)
	if err != nil {
		return madmin.HealResultItem{}, err
	}
	ctx = lkctx.Context()
	defer formatLock.Unlock(lkctx.Cancel)

	var r = madmin.HealResultItem{
		Type:   madmin.HealItemMetadata,
		Detail: "disk-format",
	}

	var countNoHeal int
	for _, pool := range z.serverPools {
		result, err := pool.HealFormat(ctx, dryRun)
		if err != nil && !errors.Is(err, errNoHealRequired) {
			logger.LogIf(ctx, err)
			continue
		}
		// Count errNoHealRequired across all serverPools,
		// to return appropriate error to the caller
		if errors.Is(err, errNoHealRequired) {
			countNoHeal++
		}
		r.DiskCount += result.DiskCount
		r.SetCount += result.SetCount
		r.Before.Drives = append(r.Before.Drives, result.Before.Drives...)
		r.After.Drives = append(r.After.Drives, result.After.Drives...)
	}

	// No heal returned by all serverPools, return errNoHealRequired
	if countNoHeal == len(z.serverPools) {
		return r, errNoHealRequired
	}

	return r, nil
}

func (z *erasureServerPools) HealBucket(ctx context.Context, bucket string, opts madmin.HealOpts) (madmin.HealResultItem, error) {
	var r = madmin.HealResultItem{
		Type:   madmin.HealItemBucket,
		Bucket: bucket,
	}

	// Attempt heal on the bucket metadata, ignore any failures
	_, _ = z.HealObject(ctx, minioMetaBucket, pathJoin(bucketConfigPrefix, bucket, bucketMetadataFile), "", opts)

	for _, pool := range z.serverPools {
		result, err := pool.HealBucket(ctx, bucket, opts)
		if err != nil {
			switch err.(type) {
			case BucketNotFound:
				continue
			}
			return result, err
		}
		r.DiskCount += result.DiskCount
		r.SetCount += result.SetCount
		r.Before.Drives = append(r.Before.Drives, result.Before.Drives...)
		r.After.Drives = append(r.After.Drives, result.After.Drives...)
	}

	return r, nil
}

// Walk a bucket, optionally prefix recursively, until we have returned
// all the content to objectInfo channel, it is callers responsibility
// to allocate a receive channel for ObjectInfo, upon any unhandled
// error walker returns error. Optionally if context.Done() is received
// then Walk() stops the walker.
func (z *erasureServerPools) Walk(ctx context.Context, bucket, prefix string, results chan<- ObjectInfo, opts ObjectOptions) error {
	if err := checkListObjsArgs(ctx, bucket, prefix, "", z); err != nil {
		// Upon error close the channel.
		close(results)
		return err
	}

	if opts.WalkVersions {
		go func() {
			defer close(results)

			var marker, versionIDMarker string
			for {
				loi, err := z.ListObjectVersions(ctx, bucket, prefix, marker, versionIDMarker, "", 1000)
				if err != nil {
					break
				}

				for _, obj := range loi.Objects {
					results <- obj
				}

				if !loi.IsTruncated {
					break
				}

				marker = loi.NextMarker
				versionIDMarker = loi.NextVersionIDMarker
			}
		}()
		return nil
	}

	go func() {
		defer close(results)

		var marker string
		for {
			loi, err := z.ListObjects(ctx, bucket, prefix, marker, "", 1000)
			if err != nil {
				break
			}

			for _, obj := range loi.Objects {
				results <- obj
			}

			if !loi.IsTruncated {
				break
			}

			marker = loi.NextMarker
		}
	}()

	return nil
}

// HealObjectFn closure function heals the object.
type HealObjectFn func(bucket, object, versionID string) error

func (z *erasureServerPools) HealObjects(ctx context.Context, bucket, prefix string, opts madmin.HealOpts, healObject HealObjectFn) error {
	errCh := make(chan error)
	ctx, cancel := context.WithCancel(ctx)
	go func() {
		defer close(errCh)
		defer cancel()

		for _, erasureSet := range z.serverPools {
			var wg sync.WaitGroup
			for _, set := range erasureSet.sets {
				set := set
				wg.Add(1)
				go func() {
					defer wg.Done()

					disks, _ := set.getOnlineDisksWithHealing()
					if len(disks) == 0 {
						cancel()
						errCh <- errors.New("HealObjects: No non-healing disks found")
						return
					}

					healEntry := func(entry metaCacheEntry) {
						if entry.isDir() {
							return
						}
						// We might land at .metacache, .trash, .multipart
						// no need to heal them skip, only when bucket
						// is '.minio.sys'
						if bucket == minioMetaBucket {
							if wildcard.Match("buckets/*/.metacache/*", entry.name) {
								return
							}
							if wildcard.Match("tmp/*", entry.name) {
								return
							}
							if wildcard.Match("multipart/*", entry.name) {
								return
							}
							if wildcard.Match("tmp-old/*", entry.name) {
								return
							}
						}
						fivs, err := entry.fileInfoVersions(bucket)
						if err != nil {
							if err := healObject(bucket, entry.name, ""); err != nil {
								cancel()
								errCh <- err
								return
							}
							return
						}

						for _, version := range fivs.Versions {
							if err := healObject(bucket, version.Name, version.VersionID); err != nil {
								cancel()
								errCh <- err
								return
							}
						}
					}

					// How to resolve partial results.
					resolver := metadataResolutionParams{
						dirQuorum: 1,
						objQuorum: 1,
						bucket:    bucket,
					}

					path := baseDirFromPrefix(prefix)
					if path == "" {
						path = prefix
					}

					lopts := listPathRawOptions{
						disks:          disks,
						bucket:         bucket,
						path:           path,
						recursive:      true,
						forwardTo:      "",
						minDisks:       1,
						reportNotFound: false,
						agreed:         healEntry,
						partial: func(entries metaCacheEntries, nAgreed int, errs []error) {
							entry, ok := entries.resolve(&resolver)
							if !ok {
								// check if we can get one entry atleast
								// proceed to heal nonetheless.
								entry, _ = entries.firstFound()
							}

							healEntry(*entry)
						},
						finished: nil,
					}

					if err := listPathRaw(ctx, lopts); err != nil {
						cancel()
						errCh <- fmt.Errorf("listPathRaw returned %w: opts(%#v)", err, lopts)
						return
					}
				}()
			}
			wg.Wait()
		}
	}()
	return <-errCh
}

func (z *erasureServerPools) HealObject(ctx context.Context, bucket, object, versionID string, opts madmin.HealOpts) (madmin.HealResultItem, error) {
	object = encodeDirObject(object)

	for _, pool := range z.serverPools {
		result, err := pool.HealObject(ctx, bucket, object, versionID, opts)
		result.Object = decodeDirObject(result.Object)
		if err != nil {
			return result, err
		}
		return result, nil
	}
	if versionID != "" {
		return madmin.HealResultItem{}, VersionNotFound{
			Bucket:    bucket,
			Object:    object,
			VersionID: versionID,
		}
	}
	return madmin.HealResultItem{}, ObjectNotFound{
		Bucket: bucket,
		Object: object,
	}
}

// GetMetrics - returns metrics of local disks
func (z *erasureServerPools) GetMetrics(ctx context.Context) (*BackendMetrics, error) {
	logger.LogIf(ctx, NotImplemented{})
	return &BackendMetrics{}, NotImplemented{}
}

func (z *erasureServerPools) getPoolAndSet(id string) (poolIdx, setIdx, diskIdx int, err error) {
	for poolIdx := range z.serverPools {
		format := z.serverPools[poolIdx].format
		for setIdx, set := range format.Erasure.Sets {
			for i, diskID := range set {
				if diskID == id {
					return poolIdx, setIdx, i, nil
				}
			}
		}
	}
	return -1, -1, -1, fmt.Errorf("DiskID(%s) %w", id, errDiskNotFound)
}

// HealthOptions takes input options to return sepcific information
type HealthOptions struct {
	Maintenance bool
}

// HealthResult returns the current state of the system, also
// additionally with any specific heuristic information which
// was queried
type HealthResult struct {
	Healthy       bool
	HealingDrives int
	PoolID, SetID int
	WriteQuorum   int
}

// ReadHealth returns if the cluster can serve read requests
func (z *erasureServerPools) ReadHealth(ctx context.Context) bool {
	erasureSetUpCount := make([][]int, len(z.serverPools))
	for i := range z.serverPools {
		erasureSetUpCount[i] = make([]int, len(z.serverPools[i].sets))
	}

	diskIDs := globalNotificationSys.GetLocalDiskIDs(ctx)
	diskIDs = append(diskIDs, getLocalDiskIDs(z))

	for _, localDiskIDs := range diskIDs {
		for _, id := range localDiskIDs {
			poolIdx, setIdx, _, err := z.getPoolAndSet(id)
			if err != nil {
				logger.LogIf(ctx, err)
				continue
			}
			erasureSetUpCount[poolIdx][setIdx]++
		}
	}

	b := z.BackendInfo()
	readQuorum := b.StandardSCData[0]

	for poolIdx := range erasureSetUpCount {
		for setIdx := range erasureSetUpCount[poolIdx] {
			if erasureSetUpCount[poolIdx][setIdx] < readQuorum {
				return false
			}
		}
	}
	return true
}

// Health - returns current status of the object layer health,
// provides if write access exists across sets, additionally
// can be used to query scenarios if health may be lost
// if this node is taken down by an external orchestrator.
func (z *erasureServerPools) Health(ctx context.Context, opts HealthOptions) HealthResult {
	erasureSetUpCount := make([][]int, len(z.serverPools))
	for i := range z.serverPools {
		erasureSetUpCount[i] = make([]int, len(z.serverPools[i].sets))
	}

	diskIDs := globalNotificationSys.GetLocalDiskIDs(ctx)
	if !opts.Maintenance {
		diskIDs = append(diskIDs, getLocalDiskIDs(z))
	}

	for _, localDiskIDs := range diskIDs {
		for _, id := range localDiskIDs {
			poolIdx, setIdx, _, err := z.getPoolAndSet(id)
			if err != nil {
				logger.LogIf(ctx, err)
				continue
			}
			erasureSetUpCount[poolIdx][setIdx]++
		}
	}

	reqInfo := (&logger.ReqInfo{}).AppendTags("maintenance", strconv.FormatBool(opts.Maintenance))

	b := z.BackendInfo()
	writeQuorum := b.StandardSCData[0]
	if writeQuorum == b.StandardSCParity {
		writeQuorum++
	}

	var aggHealStateResult madmin.BgHealState
	if opts.Maintenance {
		// check if local disks are being healed, if they are being healed
		// we need to tell healthy status as 'false' so that this server
		// is not taken down for maintenance
		var err error
		aggHealStateResult, err = getAggregatedBackgroundHealState(ctx, nil)
		if err != nil {
			logger.LogIf(logger.SetReqInfo(ctx, reqInfo), fmt.Errorf("Unable to verify global heal status: %w", err))
			return HealthResult{
				Healthy: false,
			}
		}

		if len(aggHealStateResult.HealDisks) > 0 {
			logger.LogIf(logger.SetReqInfo(ctx, reqInfo), fmt.Errorf("Total drives to be healed %d", len(aggHealStateResult.HealDisks)))
		}
	}

	for poolIdx := range erasureSetUpCount {
		for setIdx := range erasureSetUpCount[poolIdx] {
			if erasureSetUpCount[poolIdx][setIdx] < writeQuorum {
				logger.LogIf(logger.SetReqInfo(ctx, reqInfo),
					fmt.Errorf("Write quorum may be lost on pool: %d, set: %d, expected write quorum: %d",
						poolIdx, setIdx, writeQuorum))
				return HealthResult{
					Healthy:       false,
					HealingDrives: len(aggHealStateResult.HealDisks),
					PoolID:        poolIdx,
					SetID:         setIdx,
					WriteQuorum:   writeQuorum,
				}
			}
		}
	}

	// when maintenance is not specified we don't have
	// to look at the healing side of the code.
	if !opts.Maintenance {
		return HealthResult{
			Healthy:     true,
			WriteQuorum: writeQuorum,
		}
	}

	return HealthResult{
		Healthy:       len(aggHealStateResult.HealDisks) == 0,
		HealingDrives: len(aggHealStateResult.HealDisks),
		WriteQuorum:   writeQuorum,
	}
}

// PutObjectMetadata - replace or add tags to an existing object
func (z *erasureServerPools) PutObjectMetadata(ctx context.Context, bucket, object string, opts ObjectOptions) (ObjectInfo, error) {
	object = encodeDirObject(object)
	if z.SinglePool() {
		return z.serverPools[0].PutObjectMetadata(ctx, bucket, object, opts)
	}

	// We don't know the size here set 1GiB atleast.
	idx, err := z.getPoolIdxExisting(ctx, bucket, object)
	if err != nil {
		return ObjectInfo{}, err
	}

	return z.serverPools[idx].PutObjectMetadata(ctx, bucket, object, opts)
}

// PutObjectTags - replace or add tags to an existing object
func (z *erasureServerPools) PutObjectTags(ctx context.Context, bucket, object string, tags string, opts ObjectOptions) (ObjectInfo, error) {
	object = encodeDirObject(object)
	if z.SinglePool() {
		return z.serverPools[0].PutObjectTags(ctx, bucket, object, tags, opts)
	}

	// We don't know the size here set 1GiB atleast.
	idx, err := z.getPoolIdxExisting(ctx, bucket, object)
	if err != nil {
		return ObjectInfo{}, err
	}

	return z.serverPools[idx].PutObjectTags(ctx, bucket, object, tags, opts)
}

// DeleteObjectTags - delete object tags from an existing object
func (z *erasureServerPools) DeleteObjectTags(ctx context.Context, bucket, object string, opts ObjectOptions) (ObjectInfo, error) {
	object = encodeDirObject(object)
	if z.SinglePool() {
		return z.serverPools[0].DeleteObjectTags(ctx, bucket, object, opts)
	}

	idx, err := z.getPoolIdxExisting(ctx, bucket, object)
	if err != nil {
		return ObjectInfo{}, err
	}

	return z.serverPools[idx].DeleteObjectTags(ctx, bucket, object, opts)
}

// GetObjectTags - get object tags from an existing object
func (z *erasureServerPools) GetObjectTags(ctx context.Context, bucket, object string, opts ObjectOptions) (*tags.Tags, error) {
	object = encodeDirObject(object)
	if z.SinglePool() {
		return z.serverPools[0].GetObjectTags(ctx, bucket, object, opts)
	}

	idx, err := z.getPoolIdxExisting(ctx, bucket, object)
	if err != nil {
		return nil, err
	}

	return z.serverPools[idx].GetObjectTags(ctx, bucket, object, opts)
}

// TransitionObject - transition object content to target tier.
func (z *erasureServerPools) TransitionObject(ctx context.Context, bucket, object string, opts ObjectOptions) error {
	object = encodeDirObject(object)
	if z.SinglePool() {
		return z.serverPools[0].TransitionObject(ctx, bucket, object, opts)
	}

	idx, err := z.getPoolIdxExisting(ctx, bucket, object)
	if err != nil {
		return err
	}

	return z.serverPools[idx].TransitionObject(ctx, bucket, object, opts)
}

// RestoreTransitionedObject - restore transitioned object content locally on this cluster.
func (z *erasureServerPools) RestoreTransitionedObject(ctx context.Context, bucket, object string, opts ObjectOptions) error {
	object = encodeDirObject(object)
	if z.SinglePool() {
		return z.serverPools[0].RestoreTransitionedObject(ctx, bucket, object, opts)
	}

	idx, err := z.getPoolIdxExisting(ctx, bucket, object)
	if err != nil {
		return err
	}

	return z.serverPools[idx].RestoreTransitionedObject(ctx, bucket, object, opts)
}<|MERGE_RESOLUTION|>--- conflicted
+++ resolved
@@ -1452,12 +1452,8 @@
 		}
 	}
 
-<<<<<<< HEAD
-	deleteBucketMetadata(context.Background(), z, bucket)
-=======
 	// Purge the entire bucket metadata entirely.
-	z.renameAll(ctx, minioMetaBucket, pathJoin(bucketMetaPrefix, bucket))
->>>>>>> 60aad1b7
+	z.renameAll(context.Background(), minioMetaBucket, pathJoin(bucketMetaPrefix, bucket))
 
 	// Success.
 	return nil
