/*
 * MinIO Cloud Storage, (C) 2019 MinIO, Inc.
 *
 * Licensed under the Apache License, Version 2.0 (the "License");
 * you may not use this file except in compliance with the License.
 * You may obtain a copy of the License at
 *
 *     http://www.apache.org/licenses/LICENSE-2.0
 *
 * Unless required by applicable law or agreed to in writing, software
 * distributed under the License is distributed on an "AS IS" BASIS,
 * WITHOUT WARRANTIES OR CONDITIONS OF ANY KIND, either express or implied.
 * See the License for the specific language governing permissions and
 * limitations under the License.
 */

package cmd

import (
	"bytes"
	"context"
	"encoding/json"
	"errors"
	"fmt"
	"io"
	"sort"
	"strings"
	"sync"
	"time"

	"github.com/dustin/go-humanize"
	"github.com/minio/minio-go/v7/pkg/set"
	"github.com/minio/minio/cmd/logger"
	"github.com/minio/minio/pkg/color"
	"github.com/minio/minio/pkg/console"
	"github.com/minio/minio/pkg/madmin"
)

const (
	defaultMonitorNewDiskInterval = time.Second * 10
	healingTrackerFilename        = ".healing.bin"
)

//go:generate msgp -file $GOFILE -unexported

// healingTracker is used to persist healing information during a heal.
type healingTracker struct {
	disk StorageAPI `msg:"-"`

	ID            string
	PoolIndex     int
	SetIndex      int
	DiskIndex     int
	Path          string
	Endpoint      string
	Started       time.Time
	LastUpdate    time.Time
	ObjectsHealed uint64
	ObjectsFailed uint64
	BytesDone     uint64
	BytesFailed   uint64

	// Last object scanned.
	Bucket string
	Object string

	// Numbers when current bucket started healing,
	// for resuming with correct numbers.
	ResumeObjectsHealed uint64
	ResumeObjectsFailed uint64
	ResumeBytesDone     uint64
	ResumeBytesFailed   uint64

	// Filled on startup/restarts.
	QueuedBuckets []string

	// Filled during heal.
	HealedBuckets []string
	// Add future tracking capabilities
	// Be sure that they are included in toHealingDisk
}

// loadHealingTracker will load the healing tracker from the supplied disk.
// The disk ID will be validated against the loaded one.
func loadHealingTracker(ctx context.Context, disk StorageAPI) (*healingTracker, error) {
	if disk == nil {
		return nil, errors.New("loadHealingTracker: nil disk given")
	}
	diskID, err := disk.GetDiskID()
	if err != nil {
		return nil, err
	}
	b, err := disk.ReadAll(ctx, minioMetaBucket,
		pathJoin(bucketMetaPrefix, slashSeparator, healingTrackerFilename))
	if err != nil {
		return nil, err
	}
	var h healingTracker
	_, err = h.UnmarshalMsg(b)
	if err != nil {
		return nil, err
	}
	if h.ID != diskID {
		return nil, errors.New("loadHealingTracker: disk id mismatch")
	}
	h.disk = disk
	return &h, nil
}

// newHealingTracker will create a new healing tracker for the disk.
func newHealingTracker(disk StorageAPI) (*healingTracker, error) {
	if disk == nil {
		return nil, errors.New("newHealingTracker: nil disk given")
	}

	diskID, err := disk.GetDiskID()
	if err != nil {
		return nil, err
	}

	h := healingTracker{
		disk:     disk,
		ID:       diskID,
		Path:     disk.String(),
		Endpoint: disk.Endpoint().String(),
		Started:  time.Now().UTC(),
	}
	h.PoolIndex, h.SetIndex, h.DiskIndex = disk.GetDiskLoc()
	return &h, err
}

// update will update the tracker on the disk.
// If the tracker has been deleted an error is returned.
func (h *healingTracker) update(ctx context.Context) error {
	if h.disk.Healing() == nil {
		return fmt.Errorf("healingTracker: disk %q is not marked as healing", h.ID)
	}
	return h.save(ctx)
}

// save will unconditionally save the tracker and will be created if not existing.
func (h *healingTracker) save(ctx context.Context) error {
	if h.PoolIndex < 0 || h.SetIndex < 0 || h.DiskIndex < 0 {
		// Attempt to get location.
		if api := newObjectLayerFn(); api != nil {
			if ep, ok := api.(*erasureServerPools); ok {
				h.PoolIndex, h.SetIndex, h.DiskIndex, _ = ep.getPoolAndSet(h.ID)
			}
		}
	}
	h.LastUpdate = time.Now().UTC()
	htrackerBytes, err := h.MarshalMsg(nil)
	if err != nil {
		return err
	}
	globalBackgroundHealState.updateHealStatus(h)
	return h.disk.WriteAll(ctx, minioMetaBucket,
		pathJoin(bucketMetaPrefix, slashSeparator, healingTrackerFilename),
		htrackerBytes)
}

// delete the tracker on disk.
func (h *healingTracker) delete(ctx context.Context) error {
	return h.disk.Delete(ctx, minioMetaBucket,
		pathJoin(bucketMetaPrefix, slashSeparator, healingTrackerFilename),
		false)
}

func (h *healingTracker) isHealed(bucket string) bool {
	for _, v := range h.HealedBuckets {
		if v == bucket {
			return true
		}
	}
	return false
}

// resume will reset progress to the numbers at the start of the bucket.
func (h *healingTracker) resume() {
	h.ObjectsHealed = h.ResumeObjectsHealed
	h.ObjectsFailed = h.ResumeObjectsFailed
	h.BytesDone = h.ResumeBytesDone
	h.BytesFailed = h.ResumeBytesFailed
}

// bucketDone should be called when a bucket is done healing.
// Adds the bucket to the list of healed buckets and updates resume numbers.
func (h *healingTracker) bucketDone(bucket string) {
	h.ResumeObjectsHealed = h.ObjectsHealed
	h.ResumeObjectsFailed = h.ObjectsFailed
	h.ResumeBytesDone = h.BytesDone
	h.ResumeBytesFailed = h.BytesFailed
	h.HealedBuckets = append(h.HealedBuckets, bucket)
	for i, b := range h.QueuedBuckets {
		if b == bucket {
			// Delete...
			h.QueuedBuckets = append(h.QueuedBuckets[:i], h.QueuedBuckets[i+1:]...)
		}
	}
}

// setQueuedBuckets will add buckets, but exclude any that is already in h.HealedBuckets.
// Order is preserved.
func (h *healingTracker) setQueuedBuckets(buckets []BucketInfo) {
	s := set.CreateStringSet(h.HealedBuckets...)
	h.QueuedBuckets = make([]string, 0, len(buckets))
	for _, b := range buckets {
		if !s.Contains(b.Name) {
			h.QueuedBuckets = append(h.QueuedBuckets, b.Name)
		}
	}
}

func (h *healingTracker) printTo(writer io.Writer) {
	b, err := json.MarshalIndent(h, "", "  ")
	if err != nil {
		writer.Write([]byte(err.Error()))
	}
	writer.Write(b)
}

// toHealingDisk converts the information to madmin.HealingDisk
func (h *healingTracker) toHealingDisk() madmin.HealingDisk {
	return madmin.HealingDisk{
		ID:            h.ID,
		Endpoint:      h.Endpoint,
		PoolIndex:     h.PoolIndex,
		SetIndex:      h.SetIndex,
		DiskIndex:     h.DiskIndex,
		Path:          h.Path,
		Started:       h.Started.UTC(),
		LastUpdate:    h.LastUpdate.UTC(),
		ObjectsHealed: h.ObjectsHealed,
		ObjectsFailed: h.ObjectsFailed,
		BytesDone:     h.BytesDone,
		BytesFailed:   h.BytesFailed,
		Bucket:        h.Bucket,
		Object:        h.Object,
		QueuedBuckets: h.QueuedBuckets,
		HealedBuckets: h.HealedBuckets,
	}
}

func initAutoHeal(ctx context.Context, objAPI ObjectLayer) {
	z, ok := objAPI.(*erasureServerPools)
	if !ok {
		return
	}

	initBackgroundHealing(ctx, objAPI) // start quick background healing

	bgSeq := mustGetHealSequence(ctx)

	globalBackgroundHealState.pushHealLocalDisks(getLocalDisksToHeal()...)

	if drivesToHeal := globalBackgroundHealState.healDriveCount(); drivesToHeal > 0 {
		logger.Info(fmt.Sprintf("Found drives to heal %d, waiting until %s to heal the content...",
			drivesToHeal, defaultMonitorNewDiskInterval))

		// Heal any disk format and metadata early, if possible.
		// Start with format healing
		if err := bgSeq.healDiskFormat(); err != nil {
			if newObjectLayerFn() != nil {
				// log only in situations, when object layer
				// has fully initialized.
				logger.LogIf(bgSeq.ctx, err)
			}
		}
	}

	if err := bgSeq.healDiskMeta(objAPI); err != nil {
		if newObjectLayerFn() != nil {
			// log only in situations, when object layer
			// has fully initialized.
			logger.LogIf(bgSeq.ctx, err)
		}
	}

	go monitorLocalDisksAndHeal(ctx, z, bgSeq)
}

func getLocalDisksToHeal() (disksToHeal Endpoints) {
	for _, ep := range globalEndpoints {
		for _, endpoint := range ep.Endpoints {
			if !endpoint.IsLocal {
				continue
			}
			// Try to connect to the current endpoint
			// and reformat if the current disk is not formatted
			disk, _, err := connectEndpoint(endpoint)
			if errors.Is(err, errUnformattedDisk) {
				disksToHeal = append(disksToHeal, endpoint)
			} else if err == nil && disk != nil && disk.Healing() != nil {
				disksToHeal = append(disksToHeal, disk.Endpoint())
			}
		}
	}
	return disksToHeal

}

func initBackgroundHealing(ctx context.Context, objAPI ObjectLayer) {
	// Run the background healer
	globalBackgroundHealRoutine = newHealRoutine()
	go globalBackgroundHealRoutine.run(ctx, objAPI)

	globalBackgroundHealState.LaunchNewHealSequence(newBgHealSequence(), objAPI)
}

// monitorLocalDisksAndHeal - ensures that detected new disks are healed
//  1. Only the concerned erasure set will be listed and healed
//  2. Only the node hosting the disk is responsible to perform the heal
func monitorLocalDisksAndHeal(ctx context.Context, z *erasureServerPools, bgSeq *healSequence) {
	// Perform automatic disk healing when a disk is replaced locally.
	diskCheckTimer := time.NewTimer(defaultMonitorNewDiskInterval)
	defer diskCheckTimer.Stop()

	for {
		select {
		case <-ctx.Done():
			return
		case <-diskCheckTimer.C:
			// Reset to next interval.
			diskCheckTimer.Reset(defaultMonitorNewDiskInterval)

			var erasureSetInPoolDisksToHeal []map[int][]StorageAPI

			healDisks := globalBackgroundHealState.getHealLocalDiskEndpoints()
			if len(healDisks) > 0 {
				// Reformat disks
				bgSeq.sourceCh <- healSource{bucket: SlashSeparator}

				// Ensure that reformatting disks is finished
				bgSeq.sourceCh <- healSource{bucket: nopHeal}

				logger.Info(fmt.Sprintf("Found drives to heal %d, proceeding to heal content...",
					len(healDisks)))

				erasureSetInPoolDisksToHeal = make([]map[int][]StorageAPI, len(z.serverPools))
				for i := range z.serverPools {
					erasureSetInPoolDisksToHeal[i] = map[int][]StorageAPI{}
				}
			}

			if serverDebugLog {
				console.Debugf(color.Green("healDisk:")+" disk check timer fired, attempting to heal %d drives\n", len(healDisks))
			}

			// heal only if new disks found.
			for _, endpoint := range healDisks {
				disk, format, err := connectEndpoint(endpoint)
				if err != nil {
					printEndpointError(endpoint, err, true)
					continue
				}

				poolIdx := globalEndpoints.GetLocalPoolIdx(disk.Endpoint())
				if poolIdx < 0 {
					continue
				}

				// Calculate the set index where the current endpoint belongs
				z.serverPools[poolIdx].erasureDisksMu.RLock()
				// Protect reading reference format.
				setIndex, _, err := findDiskIndex(z.serverPools[poolIdx].format, format)
				z.serverPools[poolIdx].erasureDisksMu.RUnlock()
				if err != nil {
					printEndpointError(endpoint, err, false)
					continue
				}

				erasureSetInPoolDisksToHeal[poolIdx][setIndex] = append(erasureSetInPoolDisksToHeal[poolIdx][setIndex], disk)
			}

			buckets, _ := z.ListBuckets(ctx)

			buckets = append(buckets, BucketInfo{
				Name: pathJoin(minioMetaBucket, minioConfigPrefix),
			})

			// Heal latest buckets first.
			sort.Slice(buckets, func(i, j int) bool {
				a, b := strings.HasPrefix(buckets[i].Name, minioMetaBucket), strings.HasPrefix(buckets[j].Name, minioMetaBucket)
				if a != b {
					return a
				}
				return buckets[i].Created.After(buckets[j].Created)
			})

			// TODO(klauspost): This will block until all heals are done,
			// in the future this should be able to start healing other sets at once.
			var wg sync.WaitGroup
			for i, setMap := range erasureSetInPoolDisksToHeal {
				i := i
				for setIndex, disks := range setMap {
					if len(disks) == 0 {
						continue
					}
					wg.Add(1)
					go func(setIndex int, disks []StorageAPI) {
						defer wg.Done()
						for _, disk := range disks {
							logger.Info("Healing disk '%v' on %s pool", disk, humanize.Ordinal(i+1))

							// So someone changed the drives underneath, healing tracker missing.
							tracker, err := loadHealingTracker(ctx, disk)
							if err != nil {
								logger.Info("Healing tracker missing on '%s', disk was swapped again on %s pool", disk, humanize.Ordinal(i+1))
								tracker, err = newHealingTracker(disk)
								if err != nil {
									logger.LogIf(ctx, err)
									// reading format.json failed or not found, proceed to look
									// for new disks to be healed again, we cannot proceed further.
									return
								}
							}

							tracker.PoolIndex, tracker.SetIndex, tracker.DiskIndex = disk.GetDiskLoc()
							tracker.setQueuedBuckets(buckets)
							if err := tracker.save(ctx); err != nil {
								logger.LogIf(ctx, err)
								// Unable to write healing tracker, permission denied or some
								// other unexpected error occurred. Proceed to look for new
								// disks to be healed again, we cannot proceed further.
								return
							}
							lbDisks := z.serverPools[i].sets[setIndex].getOnlineDisks()
							if err := healErasureSet(ctx, buckets, lbDisks, tracker); err != nil {
								logger.LogIf(ctx, err)
								continue
							}
<<<<<<< HEAD
=======
						}

						err := z.serverPools[i].sets[setIndex].healErasureSet(ctx, buckets)
						if err != nil {
							logger.LogIf(ctx, err)
							continue
						}
>>>>>>> 2a79ea03

							logger.Info("Healing disk '%s' on %s pool complete", disk, humanize.Ordinal(i+1))
							var buf bytes.Buffer
							tracker.printTo(&buf)
							logger.Info("Summary:\n%s", buf.String())
							logger.LogIf(ctx, tracker.delete(ctx))

							// Only upon success pop the healed disk.
							globalBackgroundHealState.popHealLocalDisks(disk.Endpoint())
						}
					}(setIndex, disks)
				}
			}
			wg.Wait()
		}
	}
}<|MERGE_RESOLUTION|>--- conflicted
+++ resolved
@@ -424,21 +424,12 @@
 								// disks to be healed again, we cannot proceed further.
 								return
 							}
-							lbDisks := z.serverPools[i].sets[setIndex].getOnlineDisks()
-							if err := healErasureSet(ctx, buckets, lbDisks, tracker); err != nil {
+
+							err = z.serverPools[i].sets[setIndex].healErasureSet(ctx, buckets, tracker)
+							if err != nil {
 								logger.LogIf(ctx, err)
 								continue
 							}
-<<<<<<< HEAD
-=======
-						}
-
-						err := z.serverPools[i].sets[setIndex].healErasureSet(ctx, buckets)
-						if err != nil {
-							logger.LogIf(ctx, err)
-							continue
-						}
->>>>>>> 2a79ea03
 
 							logger.Info("Healing disk '%s' on %s pool complete", disk, humanize.Ordinal(i+1))
 							var buf bytes.Buffer
