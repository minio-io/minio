--- conflicted
+++ resolved
@@ -319,11 +319,7 @@
 func initTestStorageRPCEndPoint(endpoints EndpointList) http.Handler {
 	// Initialize router.
 	muxRouter := router.NewRouter().SkipClean(true)
-<<<<<<< HEAD
-	registerStorageRPCRouters(muxRouter, srvCmdConfig)
-=======
 	registerStorageRPCRouters(muxRouter, endpoints)
->>>>>>> bb4efbf2
 	return muxRouter
 }
 
@@ -393,16 +389,7 @@
 	testRPCServer.Obj = objLayer
 	globalObjLayerMutex.Unlock()
 
-<<<<<<< HEAD
-	srvCfg := serverCmdConfig{
-		endpoints: endpoints,
-	}
-
 	mux := router.NewRouter().SkipClean(true)
-
-=======
-	mux := router.NewRouter().SkipClean(true)
->>>>>>> bb4efbf2
 	// need storage layer for bucket config storage.
 	registerStorageRPCRouters(mux, endpoints)
 	// need API layer to send requests, etc.
