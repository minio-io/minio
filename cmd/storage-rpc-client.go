--- conflicted
+++ resolved
@@ -331,13 +331,8 @@
 	host, err := xnet.ParseHost(endpoint.Host)
 	logger.FatalIf(err, "Unable to parse storage RPC Host")
 	rpcClient, err := NewStorageRPCClient(host, endpoint.Path)
-<<<<<<< HEAD
 	logger.FatalIf(err, "Unable to initialize storage RPC client")
-	rpcClient.connected = rpcClient.Call(storageServiceName+".Connect", &AuthArgs{}, &VoidReply{}) == nil
-=======
-	logger.FatalIf(err, "Unable to initialize storage RPC client", context.Background())
 	// Attempt first try connection and save error if any.
 	rpcClient.connect()
->>>>>>> f0641a04
 	return rpcClient
 }