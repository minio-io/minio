/*
 * Minio Cloud Storage, (C) 2015, 2016, 2017, 2018 Minio, Inc.
 *
 * Licensed under the Apache License, Version 2.0 (the "License");
 * you may not use this file except in compliance with the License.
 * You may obtain a copy of the License at
 *
 *     http://www.apache.org/licenses/LICENSE-2.0
 *
 * Unless required by applicable law or agreed to in writing, software
 * distributed under the License is distributed on an "AS IS" BASIS,
 * WITHOUT WARRANTIES OR CONDITIONS OF ANY KIND, either express or implied.
 * See the License for the specific language governing permissions and
 * limitations under the License.
 */

package cmd

import (
	"fmt"
	"io"
)

// Converts underlying storage error. Convenience function written to
// handle all cases where we have known types of errors returned by
// underlying storage layer.
func toObjectErr(err error, params ...string) error {
	switch err {
	case errVolumeNotFound:
		if len(params) >= 1 {
			err = BucketNotFound{Bucket: params[0]}
		}
	case errVolumeNotEmpty:
		if len(params) >= 1 {
			err = BucketNotEmpty{Bucket: params[0]}
		}
	case errVolumeExists:
		if len(params) >= 1 {
			err = BucketExists{Bucket: params[0]}
		}
	case errDiskFull:
		err = StorageFull{}
	case errFileAccessDenied:
		if len(params) >= 2 {
			err = PrefixAccessDenied{
				Bucket: params[0],
				Object: params[1],
			}
		}
	case errIsNotRegular, errFileAccessDenied:
		if len(params) >= 2 {
			err = ObjectExistsAsDirectory{
				Bucket: params[0],
				Object: params[1],
			}
		}
	case errFileNotFound:
		if len(params) >= 2 {
			err = ObjectNotFound{
				Bucket: params[0],
				Object: params[1],
			}
		}
	case errFileNameTooLong:
		if len(params) >= 2 {
			err = ObjectNameInvalid{
				Bucket: params[0],
				Object: params[1],
			}
		}
	case errDataTooLarge:
		if len(params) >= 2 {
			err = ObjectTooLarge{
				Bucket: params[0],
				Object: params[1],
			}
		}
	case errDataTooSmall:
		if len(params) >= 2 {
			err = ObjectTooSmall{
				Bucket: params[0],
				Object: params[1],
			}
		}
	case errXLReadQuorum:
		err = InsufficientReadQuorum{}
	case errXLWriteQuorum:
		err = InsufficientWriteQuorum{}
	case io.ErrUnexpectedEOF, io.ErrShortWrite:
		err = IncompleteBody{}
	}
	return err
}

// SignatureDoesNotMatch - when content md5 does not match with what was sent from client.
type SignatureDoesNotMatch struct{}

func (e SignatureDoesNotMatch) Error() string {
	return "The request signature we calculated does not match the signature you provided. Check your key and signing method."
}

// StorageFull storage ran out of space.
type StorageFull struct{}

func (e StorageFull) Error() string {
	return "Storage reached its minimum free disk threshold."
}

// InsufficientReadQuorum storage cannot satisfy quorum for read operation.
type InsufficientReadQuorum struct{}

func (e InsufficientReadQuorum) Error() string {
	return "Storage resources are insufficient for the read operation."
}

// InsufficientWriteQuorum storage cannot satisfy quorum for write operation.
type InsufficientWriteQuorum struct{}

func (e InsufficientWriteQuorum) Error() string {
	return "Storage resources are insufficient for the write operation."
}

// GenericError - generic object layer error.
type GenericError struct {
	Bucket string
	Object string
}

// BucketNotFound bucket does not exist.
type BucketNotFound GenericError

func (e BucketNotFound) Error() string {
	return "Bucket not found: " + e.Bucket
}

// BucketAlreadyExists the requested bucket name is not available.
type BucketAlreadyExists GenericError

func (e BucketAlreadyExists) Error() string {
	return "The requested bucket name is not available. The bucket namespace is shared by all users of the system. Please select a different name and try again."
}

// BucketAlreadyOwnedByYou already owned by you.
type BucketAlreadyOwnedByYou GenericError

func (e BucketAlreadyOwnedByYou) Error() string {
	return "Bucket already owned by you: " + e.Bucket
}

// BucketNotEmpty bucket is not empty.
type BucketNotEmpty GenericError

func (e BucketNotEmpty) Error() string {
	return "Bucket not empty: " + e.Bucket
}

// ObjectNotFound object does not exist.
type ObjectNotFound GenericError

func (e ObjectNotFound) Error() string {
	return "Object not found: " + e.Bucket + "#" + e.Object
}

// ObjectAlreadyExists object already exists.
type ObjectAlreadyExists GenericError

func (e ObjectAlreadyExists) Error() string {
	return "Object: " + e.Bucket + "#" + e.Object + " already exists"
}

// ObjectExistsAsDirectory object already exists as a directory.
type ObjectExistsAsDirectory GenericError

func (e ObjectExistsAsDirectory) Error() string {
	return "Object exists on : " + e.Bucket + " as directory " + e.Object
}

//PrefixAccessDenied object access is denied.
type PrefixAccessDenied GenericError

func (e PrefixAccessDenied) Error() string {
	return "Prefix access is denied: " + e.Bucket + "/" + e.Object
}

// BucketExists bucket exists.
type BucketExists GenericError

func (e BucketExists) Error() string {
	return "Bucket exists: " + e.Bucket
}

// UnsupportedDelimiter - unsupported delimiter.
type UnsupportedDelimiter struct {
	Delimiter string
}

func (e UnsupportedDelimiter) Error() string {
	return fmt.Sprintf("delimiter '%s' is not supported. Only '/' is supported", e.Delimiter)
}

// InvalidUploadIDKeyCombination - invalid upload id and key marker combination.
type InvalidUploadIDKeyCombination struct {
	UploadIDMarker, KeyMarker string
}

func (e InvalidUploadIDKeyCombination) Error() string {
	return fmt.Sprintf("Invalid combination of uploadID marker '%s' and marker '%s'", e.UploadIDMarker, e.KeyMarker)
}

// InvalidMarkerPrefixCombination - invalid marker and prefix combination.
type InvalidMarkerPrefixCombination struct {
	Marker, Prefix string
}

func (e InvalidMarkerPrefixCombination) Error() string {
	return fmt.Sprintf("Invalid combination of marker '%s' and prefix '%s'", e.Marker, e.Prefix)
}

// BucketPolicyNotFound - no bucket policy found.
type BucketPolicyNotFound GenericError

func (e BucketPolicyNotFound) Error() string {
	return "No bucket policy found for bucket: " + e.Bucket
}

/// Bucket related errors.

// BucketNameInvalid - bucketname provided is invalid.
type BucketNameInvalid GenericError

// Return string an error formatted as the given text.
func (e BucketNameInvalid) Error() string {
	return "Bucket name invalid: " + e.Bucket
}

/// Object related errors.

// ObjectNameInvalid - object name provided is invalid.
type ObjectNameInvalid GenericError

// Return string an error formatted as the given text.
func (e ObjectNameInvalid) Error() string {
	return "Object name invalid: " + e.Bucket + "#" + e.Object
}

// AllAccessDisabled All access to this object has been disabled
type AllAccessDisabled GenericError

// Return string an error formatted as the given text.
func (e AllAccessDisabled) Error() string {
	return "All access to this object has been disabled"
}

// IncompleteBody You did not provide the number of bytes specified by the Content-Length HTTP header.
type IncompleteBody GenericError

// Return string an error formatted as the given text.
func (e IncompleteBody) Error() string {
	return e.Bucket + "#" + e.Object + "has incomplete body"
}

// InvalidRange - invalid range typed error.
type InvalidRange struct {
	OffsetBegin  int64
	OffsetEnd    int64
	ResourceSize int64
}

func (e InvalidRange) Error() string {
	return fmt.Sprintf("The requested range \"bytes %d-%d/%d\" is not satisfiable.", e.OffsetBegin, e.OffsetEnd, e.ResourceSize)
}

// ObjectTooLarge error returned when the size of the object > max object size allowed (5G) per request.
type ObjectTooLarge GenericError

func (e ObjectTooLarge) Error() string {
	return "size of the object greater than what is allowed(5G)"
}

// ObjectTooSmall error returned when the size of the object < what is expected.
type ObjectTooSmall GenericError

func (e ObjectTooSmall) Error() string {
	return "size of the object less than what is expected"
}

// OperationTimedOut - a timeout occurred.
type OperationTimedOut struct {
	Path string
}

func (e OperationTimedOut) Error() string {
	return "Operation timed out: " + e.Path
}

/// Multipart related errors.

// MalformedUploadID malformed upload id.
type MalformedUploadID struct {
	UploadID string
}

func (e MalformedUploadID) Error() string {
	return "Malformed upload id " + e.UploadID
}

// InvalidUploadID invalid upload id.
type InvalidUploadID struct {
	UploadID string
}

func (e InvalidUploadID) Error() string {
	return "Invalid upload id " + e.UploadID
}

// InvalidPart One or more of the specified parts could not be found
type InvalidPart struct{}

func (e InvalidPart) Error() string {
	return "One or more of the specified parts could not be found. The part may not have been uploaded, or the specified entity tag may not match the part's entity tag."
}

// PartTooSmall - error if part size is less than 5MB.
type PartTooSmall struct {
	PartSize   int64
	PartNumber int
	PartETag   string
}

func (e PartTooSmall) Error() string {
	return fmt.Sprintf("Part size for %d should be at least 5MB", e.PartNumber)
}

// PartTooBig returned if size of part is bigger than the allowed limit.
type PartTooBig struct{}

func (e PartTooBig) Error() string {
	return "Part size bigger than the allowed limit"
}

// InvalidETag error returned when the etag has changed on disk
type InvalidETag struct{}

func (e InvalidETag) Error() string {
	return "etag of the object has changed"
}

// NotImplemented If a feature is not implemented
type NotImplemented struct{}

func (e NotImplemented) Error() string {
	return "Not Implemented"
}

// PolicyNesting - policy nesting conflict.
type PolicyNesting struct{}

func (e PolicyNesting) Error() string {
	return "New bucket policy conflicts with an existing policy. Please try again with new prefix."
}

// UnsupportedMetadata - unsupported metadata
type UnsupportedMetadata struct{}

func (e UnsupportedMetadata) Error() string {
	return "Unsupported headers in Metadata"
}

// BackendDown is returned for network errors or if the gateway's backend is down.
type BackendDown struct{}

func (e BackendDown) Error() string {
	return "Backend down"
}

// isErrIncompleteBody - Check if error type is IncompleteBody.
func isErrIncompleteBody(err error) bool {
	_, ok := err.(IncompleteBody)
	return ok
}

// isErrObjectNotFound - Check if error type is ObjectNotFound.
func isErrObjectNotFound(err error) bool {
<<<<<<< HEAD
	_, ok := err.(ObjectNotFound)
=======
	switch err.(type) {
	case ObjectNotFound:
		return true
	}
	return false
}

// isInsufficientReadQuorum - Check if error type is InsufficientReadQuorum.
func isInsufficientReadQuorum(err error) bool {
	_, ok := err.(InsufficientReadQuorum)
>>>>>>> eabfcea3
	return ok
}<|MERGE_RESOLUTION|>--- conflicted
+++ resolved
@@ -381,19 +381,12 @@
 
 // isErrObjectNotFound - Check if error type is ObjectNotFound.
 func isErrObjectNotFound(err error) bool {
-<<<<<<< HEAD
 	_, ok := err.(ObjectNotFound)
-=======
-	switch err.(type) {
-	case ObjectNotFound:
-		return true
-	}
-	return false
+	return ok
 }
 
 // isInsufficientReadQuorum - Check if error type is InsufficientReadQuorum.
 func isInsufficientReadQuorum(err error) bool {
 	_, ok := err.(InsufficientReadQuorum)
->>>>>>> eabfcea3
 	return ok
 }