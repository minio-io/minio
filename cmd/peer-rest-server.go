--- conflicted
+++ resolved
@@ -773,53 +773,7 @@
 	w.(http.Flusher).Flush()
 }
 
-<<<<<<< HEAD
-type remoteTargetExistsResp struct {
-	Exists bool
-}
-
-// TargetExistsHandler - Check if Target exists.
-func (s *peerRESTServer) TargetExistsHandler(w http.ResponseWriter, r *http.Request) {
-	ctx := newContext(r, w, "TargetExists")
-	if !s.IsValid(w, r) {
-		s.writeErrorResponse(w, errors.New("Invalid request"))
-		return
-	}
-
-	vars := mux.Vars(r)
-	bucketName := vars[peerRESTBucket]
-	if bucketName == "" {
-		s.writeErrorResponse(w, errors.New("Bucket name is missing"))
-		return
-	}
-	var targetID event.TargetID
-	if r.ContentLength <= 0 {
-		s.writeErrorResponse(w, errInvalidArgument)
-		return
-	}
-
-	err := gob.NewDecoder(r.Body).Decode(&targetID)
-	if err != nil {
-		s.writeErrorResponse(w, err)
-		return
-	}
-
-	var targetExists remoteTargetExistsResp
-	targetExists.Exists = globalNotificationSys.RemoteTargetExist(bucketName, targetID)
-
-	defer w.(http.Flusher).Flush()
-	logger.LogIf(ctx, gob.NewEncoder(w).Encode(&targetExists))
-}
-
-type sendEventRequest struct {
-	Event    event.Event
-	TargetID event.TargetID
-}
-
-type sendEventResp struct {
-	Success bool
-}
-
+// CycleServerBloomFilterHandler cycles bllom filter on server.
 func (s *peerRESTServer) CycleServerBloomFilterHandler(w http.ResponseWriter, r *http.Request) {
 	if !s.IsValid(w, r) {
 		s.writeErrorResponse(w, errors.New("Invalid request"))
@@ -843,53 +797,6 @@
 	w.(http.Flusher).Flush()
 }
 
-// SendEventHandler - Send Event.
-func (s *peerRESTServer) SendEventHandler(w http.ResponseWriter, r *http.Request) {
-	if !s.IsValid(w, r) {
-		s.writeErrorResponse(w, errors.New("Invalid request"))
-		return
-	}
-
-	ctx := newContext(r, w, "SendEvent")
-
-	vars := mux.Vars(r)
-	bucketName := vars[peerRESTBucket]
-	if bucketName == "" {
-		s.writeErrorResponse(w, errors.New("Bucket name is missing"))
-		return
-	}
-	var eventReq sendEventRequest
-	if r.ContentLength <= 0 {
-		s.writeErrorResponse(w, errInvalidArgument)
-		return
-	}
-
-	err := gob.NewDecoder(r.Body).Decode(&eventReq)
-	if err != nil {
-		s.writeErrorResponse(w, err)
-		return
-	}
-
-	var eventResp sendEventResp
-	eventResp.Success = true
-	errs := globalNotificationSys.send(bucketName, eventReq.Event, eventReq.TargetID)
-
-	for i := range errs {
-		reqInfo := (&logger.ReqInfo{}).AppendTags("Event", eventReq.Event.EventName.String())
-		reqInfo.AppendTags("targetName", eventReq.TargetID.Name)
-		ctx := logger.SetReqInfo(GlobalContext, reqInfo)
-		logger.LogIf(ctx, errs[i].Err)
-
-		eventResp.Success = false
-		s.writeErrorResponse(w, errs[i].Err)
-		return
-	}
-	logger.LogIf(ctx, gob.NewEncoder(w).Encode(&eventResp))
-	w.(http.Flusher).Flush()
-}
-
-=======
->>>>>>> b1c0c32b
 // PutBucketNotificationHandler - Set bucket policy.
 func (s *peerRESTServer) PutBucketNotificationHandler(w http.ResponseWriter, r *http.Request) {
 	if !s.IsValid(w, r) {
