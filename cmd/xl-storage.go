--- conflicted
+++ resolved
@@ -341,7 +341,6 @@
 func (s *xlStorage) Healing() *healingTracker {
 	healingFile := pathJoin(s.diskPath, minioMetaBucket,
 		bucketMetaPrefix, healingTrackerFilename)
-<<<<<<< HEAD
 	b, err := ioutil.ReadFile(healingFile)
 	if err != nil {
 		return nil
@@ -350,10 +349,6 @@
 	_, err = h.UnmarshalMsg(b)
 	logger.LogIf(GlobalContext, err)
 	return &h
-=======
-	_, err := os.Lstat(healingFile)
-	return err == nil
->>>>>>> 8e1bbd98
 }
 
 func (s *xlStorage) CrawlAndGetDataUsage(ctx context.Context, cache dataUsageCache) (dataUsageCache, error) {
