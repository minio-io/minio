--- conflicted
+++ resolved
@@ -383,17 +383,10 @@
 
 		var totalSize int64
 		for _, version := range fivs.Versions {
-<<<<<<< HEAD
-			fi := version.ToObjectInfo(item.bucket, item.objectPath())
-			size := item.applyActions(ctx, objAPI, actionMeta{
-				numVersions: len(fivs.Versions),
-				oi:          fi,
-=======
 			oi := version.ToObjectInfo(item.bucket, item.objectPath())
 			size := item.applyActions(ctx, objAPI, actionMeta{
 				numVersions: len(fivs.Versions),
 				oi:          oi,
->>>>>>> fbd1c5f5
 			})
 			if !version.Deleted {
 				// Bitrot check local data
