--- conflicted
+++ resolved
@@ -678,18 +678,6 @@
 			}
 			opts.claims[k] = v
 		}
-<<<<<<< HEAD
-	} else {
-		// For internal IDP, ensure that the targetUser's parent account exists.
-		// It could be a regular user account or the root account.
-		_, isRegularUser := globalIAMSys.GetUser(ctx, targetUser)
-		if !isRegularUser {
-			errDesc := fmt.Errorf("%s does not exist", targetUser)
-			apiErr := errorCodes.ToAPIErrWithErr(toAdminAPIErrCode(ctx, iamErrorLDAPHint(errNoSuchUser)), errDesc)
-			writeErrorResponseJSON(ctx, w, apiErr, r.URL)
-			return
-		}
-=======
 	} else if globalIAMSys.LDAPConfig.Enabled() {
 		// In case of LDAP we need to resolve the targetUser to a DN and
 		// query their groups:
@@ -713,7 +701,6 @@
 		// being used - in the former, group info is enforced when
 		// generated credentials are used to make requests, and in the
 		// latter, a group notion is not supported.
->>>>>>> 168ae81b
 	}
 
 	newCred, updatedAt, err := globalIAMSys.NewServiceAccount(ctx, targetUser, targetGroups, opts)
@@ -2448,9 +2435,6 @@
 	if exp == nil || exp.IsZero() || exp.Equal(timeSentinel) {
 		return nil
 	}
-<<<<<<< HEAD
-	condValues["DurationSeconds"] = []string{strconv.FormatInt(int64(exp.Sub(time.Now()).Seconds()), 10)}
-=======
 	dur := exp.Sub(time.Now())
 	if dur <= 0 {
 		return errors.New("unsupported expiration time")
@@ -2551,5 +2535,4 @@
 	opts.sessionPolicy = sp
 
 	return ctx, cred, opts, createReq, targetUser, APIError{}
->>>>>>> 168ae81b
 }