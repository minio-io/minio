// Copyright (c) 2015-2022 MinIO, Inc.
//
// This file is part of MinIO Object Storage stack
//
// This program is free software: you can redistribute it and/or modify
// it under the terms of the GNU Affero General Public License as published by
// the Free Software Foundation, either version 3 of the License, or
// (at your option) any later version.
//
// This program is distributed in the hope that it will be useful
// but WITHOUT ANY WARRANTY; without even the implied warranty of
// MERCHANTABILITY or FITNESS FOR A PARTICULAR PURPOSE.  See the
// GNU Affero General Public License for more details.
//
// You should have received a copy of the GNU Affero General Public License
// along with this program.  If not, see <http://www.gnu.org/licenses/>.

package cmd

import (
	"context"
	"errors"

	"github.com/minio/madmin-go/v3"
<<<<<<< HEAD
	"github.com/minio/mux"
=======
>>>>>>> edd7be26
	"github.com/minio/pkg/v2/sync/errgroup"
)

const (
<<<<<<< HEAD
	peerS3Version = "v1" // First implementation

	peerS3VersionPrefix = SlashSeparator + peerS3Version
	peerS3Prefix        = minioReservedBucketPath + "/peer-s3"
	peerS3Path          = peerS3Prefix + peerS3VersionPrefix
)

const (
	peerS3MethodHealth = "/health"
)

const (
=======
>>>>>>> edd7be26
	peerS3Bucket            = "bucket"
	peerS3BucketDeleted     = "bucket-deleted"
	peerS3BucketForceCreate = "force-create"
	peerS3BucketForceDelete = "force-delete"
)

func healBucketLocal(ctx context.Context, bucket string, opts madmin.HealOpts) (res madmin.HealResultItem, err error) {
	globalLocalDrivesMu.RLock()
	localDrives := cloneDrives(globalLocalDrives)
	globalLocalDrivesMu.RUnlock()

	// Initialize sync waitgroup.
	g := errgroup.WithNErrs(len(localDrives))

	// Disk states slices
	beforeState := make([]string, len(localDrives))
	afterState := make([]string, len(localDrives))

	// Make a volume entry on all underlying storage disks.
	for index := range localDrives {
		index := index
		g.Go(func() (serr error) {
			if localDrives[index] == nil {
				beforeState[index] = madmin.DriveStateOffline
				afterState[index] = madmin.DriveStateOffline
				return errDiskNotFound
			}

			beforeState[index] = madmin.DriveStateOk
			afterState[index] = madmin.DriveStateOk

			if bucket == minioReservedBucket {
				return nil
			}

			_, serr = localDrives[index].StatVol(ctx, bucket)
			if serr != nil {
				if serr == errDiskNotFound {
					beforeState[index] = madmin.DriveStateOffline
					afterState[index] = madmin.DriveStateOffline
					return serr
				}
				if serr != errVolumeNotFound {
					beforeState[index] = madmin.DriveStateCorrupt
					afterState[index] = madmin.DriveStateCorrupt
					return serr
				}

				beforeState[index] = madmin.DriveStateMissing
				afterState[index] = madmin.DriveStateMissing

				return serr
			}
			return nil
		}, index)
	}

	errs := g.Wait()

	// Initialize heal result info
	res = madmin.HealResultItem{
		Type:      madmin.HealItemBucket,
		Bucket:    bucket,
		DiskCount: len(localDrives),
		SetCount:  -1, // explicitly set an invalid value -1, for bucket heal scenario
	}

	// mutate only if not a dry-run
	if opts.DryRun {
		return res, nil
	}

	for i := range beforeState {
		res.Before.Drives = append(res.Before.Drives, madmin.HealDriveInfo{
			UUID:     "",
			Endpoint: localDrives[i].String(),
			State:    beforeState[i],
		})
	}

	// check dangling and delete bucket only if its not a meta bucket
	if !isMinioMetaBucketName(bucket) && !isAllBucketsNotFound(errs) && opts.Remove {
		g := errgroup.WithNErrs(len(localDrives))
		for index := range localDrives {
			index := index
			g.Go(func() error {
				if localDrives[index] == nil {
					return errDiskNotFound
				}
				localDrives[index].DeleteVol(ctx, bucket, false)
				return nil
			}, index)
		}

		g.Wait()
	}

	// Create the quorum lost volume only if its nor makred for delete
	if !opts.Remove {
		// Initialize sync waitgroup.
		g = errgroup.WithNErrs(len(localDrives))

		// Make a volume entry on all underlying storage disks.
		for index := range localDrives {
			index := index
			g.Go(func() error {
				if beforeState[index] == madmin.DriveStateMissing {
					err := localDrives[index].MakeVol(ctx, bucket)
					if err == nil {
						afterState[index] = madmin.DriveStateOk
					}
					return err
				}
				return errs[index]
			}, index)
		}

		errs = g.Wait()
	}

	for i := range afterState {
		res.After.Drives = append(res.After.Drives, madmin.HealDriveInfo{
			UUID:     "",
			Endpoint: localDrives[i].String(),
			State:    afterState[i],
		})
	}
	return res, nil
}

func listBucketsLocal(ctx context.Context, opts BucketOptions) (buckets []BucketInfo, err error) {
	globalLocalDrivesMu.RLock()
	localDrives := cloneDrives(globalLocalDrives)
	globalLocalDrivesMu.RUnlock()

	quorum := (len(localDrives) / 2)

	buckets = make([]BucketInfo, 0, 32)
	healBuckets := map[string]VolInfo{}

	// lists all unique buckets across drives.
	if err := listAllBuckets(ctx, localDrives, healBuckets, quorum); err != nil {
		return nil, err
	}

	// include deleted buckets in listBuckets output
	deletedBuckets := map[string]VolInfo{}

	if opts.Deleted {
		// lists all deleted buckets across drives.
		if err := listDeletedBuckets(ctx, localDrives, deletedBuckets, quorum); err != nil {
			return nil, err
		}
	}

	for _, v := range healBuckets {
		bi := BucketInfo{
			Name:    v.Name,
			Created: v.Created,
		}
		if vi, ok := deletedBuckets[v.Name]; ok {
			bi.Deleted = vi.Created
		}
		buckets = append(buckets, bi)
	}

	for _, v := range deletedBuckets {
		if _, ok := healBuckets[v.Name]; !ok {
			buckets = append(buckets, BucketInfo{
				Name:    v.Name,
				Deleted: v.Created,
			})
		}
	}

	return buckets, nil
}

func cloneDrives(drives []StorageAPI) []StorageAPI {
	newDrives := make([]StorageAPI, len(drives))
	copy(newDrives, drives)
	return newDrives
}

func getBucketInfoLocal(ctx context.Context, bucket string, opts BucketOptions) (BucketInfo, error) {
	globalLocalDrivesMu.RLock()
	localDrives := cloneDrives(globalLocalDrives)
	globalLocalDrivesMu.RUnlock()

	g := errgroup.WithNErrs(len(localDrives)).WithConcurrency(32)
	bucketsInfo := make([]BucketInfo, len(localDrives))

	// Make a volume entry on all underlying storage disks.
	for index := range localDrives {
		index := index
		g.Go(func() error {
			if localDrives[index] == nil {
				return errDiskNotFound
			}
			volInfo, err := localDrives[index].StatVol(ctx, bucket)
			if err != nil {
				if opts.Deleted {
					dvi, derr := localDrives[index].StatVol(ctx, pathJoin(minioMetaBucket, bucketMetaPrefix, deletedBucketsPrefix, bucket))
					if derr != nil {
						return err
					}
					bucketsInfo[index] = BucketInfo{Name: bucket, Deleted: dvi.Created}
					return nil
				}
				return err
			}

			bucketsInfo[index] = BucketInfo{Name: bucket, Created: volInfo.Created}
			return nil
		}, index)
	}

	errs := g.Wait()
	if err := reduceReadQuorumErrs(ctx, errs, bucketOpIgnoredErrs, (len(localDrives) / 2)); err != nil {
		return BucketInfo{}, err
	}

	var bucketInfo BucketInfo
	for i, err := range errs {
		if err == nil {
			bucketInfo = bucketsInfo[i]
			break
		}
	}

	return bucketInfo, nil
}

func deleteBucketLocal(ctx context.Context, bucket string, opts DeleteBucketOptions) error {
	globalLocalDrivesMu.RLock()
	localDrives := cloneDrives(globalLocalDrives)
	globalLocalDrivesMu.RUnlock()

	g := errgroup.WithNErrs(len(localDrives)).WithConcurrency(32)

	// Make a volume entry on all underlying storage disks.
	for index := range localDrives {
		index := index
		g.Go(func() error {
			if localDrives[index] == nil {
				return errDiskNotFound
			}
			return localDrives[index].DeleteVol(ctx, bucket, opts.Force)
		}, index)
	}

	var recreate bool
	errs := g.Wait()
	for index, err := range errs {
		if errors.Is(err, errVolumeNotEmpty) {
			recreate = true
		}
		if err == nil && recreate {
			// ignore any errors
			localDrives[index].MakeVol(ctx, bucket)
		}
	}

	// Since we recreated buckets and error was `not-empty`, return not-empty.
	if recreate {
		return errVolumeNotEmpty
	} // for all other errors reduce by write quorum.

	return reduceWriteQuorumErrs(ctx, errs, bucketOpIgnoredErrs, (len(localDrives)/2)+1)
}

func makeBucketLocal(ctx context.Context, bucket string, opts MakeBucketOptions) error {
	globalLocalDrivesMu.RLock()
	localDrives := cloneDrives(globalLocalDrives)
	globalLocalDrivesMu.RUnlock()

	g := errgroup.WithNErrs(len(localDrives)).WithConcurrency(32)

	// Make a volume entry on all underlying storage disks.
	for index := range localDrives {
		index := index
		g.Go(func() error {
			if localDrives[index] == nil {
				return errDiskNotFound
			}
			err := localDrives[index].MakeVol(ctx, bucket)
			if opts.ForceCreate && errors.Is(err, errVolumeExists) {
				// No need to return error when force create was
				// requested.
				return nil
			}
			return err
		}, index)
	}

	errs := g.Wait()
	return reduceWriteQuorumErrs(ctx, errs, bucketOpIgnoredErrs, (len(localDrives)/2)+1)
<<<<<<< HEAD
}

// registerPeerS3Handlers - register peer s3 router.
func registerPeerS3Handlers(router *mux.Router) {
	server := &peerS3Server{}
	subrouter := router.PathPrefix(peerS3Prefix).Subrouter()

	h := func(f http.HandlerFunc) http.HandlerFunc {
		return collectInternodeStats(httpTraceHdrs(f))
	}

	subrouter.Methods(http.MethodPost).Path(peerS3VersionPrefix + peerS3MethodHealth).HandlerFunc(h(server.HealthHandler))
=======
>>>>>>> edd7be26
}<|MERGE_RESOLUTION|>--- conflicted
+++ resolved
@@ -22,29 +22,10 @@
 	"errors"
 
 	"github.com/minio/madmin-go/v3"
-<<<<<<< HEAD
-	"github.com/minio/mux"
-=======
->>>>>>> edd7be26
 	"github.com/minio/pkg/v2/sync/errgroup"
 )
 
 const (
-<<<<<<< HEAD
-	peerS3Version = "v1" // First implementation
-
-	peerS3VersionPrefix = SlashSeparator + peerS3Version
-	peerS3Prefix        = minioReservedBucketPath + "/peer-s3"
-	peerS3Path          = peerS3Prefix + peerS3VersionPrefix
-)
-
-const (
-	peerS3MethodHealth = "/health"
-)
-
-const (
-=======
->>>>>>> edd7be26
 	peerS3Bucket            = "bucket"
 	peerS3BucketDeleted     = "bucket-deleted"
 	peerS3BucketForceCreate = "force-create"
@@ -342,19 +323,4 @@
 
 	errs := g.Wait()
 	return reduceWriteQuorumErrs(ctx, errs, bucketOpIgnoredErrs, (len(localDrives)/2)+1)
-<<<<<<< HEAD
-}
-
-// registerPeerS3Handlers - register peer s3 router.
-func registerPeerS3Handlers(router *mux.Router) {
-	server := &peerS3Server{}
-	subrouter := router.PathPrefix(peerS3Prefix).Subrouter()
-
-	h := func(f http.HandlerFunc) http.HandlerFunc {
-		return collectInternodeStats(httpTraceHdrs(f))
-	}
-
-	subrouter.Methods(http.MethodPost).Path(peerS3VersionPrefix + peerS3MethodHealth).HandlerFunc(h(server.HealthHandler))
-=======
->>>>>>> edd7be26
 }