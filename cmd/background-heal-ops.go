--- conflicted
+++ resolved
@@ -55,16 +55,13 @@
 	h.tasks <- task
 }
 
-<<<<<<< HEAD
 func waitForLowHTTPReq(tolerance int32, maxWait time.Duration) {
 	const wait = 10 * time.Millisecond
 	waitCount := maxWait / wait
-=======
-func waitForLowHTTPReq(tolerance int32) {
+
 	// Bucket notification and http trace are not costly, it is okay to ignore them
 	// while counting the number of concurrent connections
 	tolerance += int32(globalHTTPListen.NumSubscribers() + globalHTTPTrace.NumSubscribers())
->>>>>>> abbf6ce6
 
 	if httpServer := newHTTPServerFn(); httpServer != nil {
 		// Any requests in progress, delay the heal.
