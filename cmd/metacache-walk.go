--- conflicted
+++ resolved
@@ -43,14 +43,12 @@
 	// Do a full recursive scan.
 	Recursive bool
 
-<<<<<<< HEAD
 	// ReportNotFound will return errFileNotFound if all disks reports the BaseDir cannot be found.
 	ReportNotFound bool
-=======
+
 	// FilterPrefix will only return results with given prefix within folder.
 	// Should never contain a slash.
 	FilterPrefix string
->>>>>>> 9dea7020
 }
 
 // WalkDir will traverse a directory and return all entries found.
