--- conflicted
+++ resolved
@@ -1079,13 +1079,8 @@
 func (s *erasureSets) CopyObjectPart(ctx context.Context, srcBucket, srcObject, destBucket, destObject string, uploadID string, partID int,
 	startOffset int64, length int64, srcInfo ObjectInfo, srcOpts, dstOpts ObjectOptions) (partInfo PartInfo, err error) {
 	destSet := s.getHashedSet(destObject)
-<<<<<<< HEAD
 	auditObjectErasureSet(ctx, destObject, destSet)
-	return destSet.PutObjectPart(ctx, destBucket, destObject, uploadID, partID, NewPutObjReader(srcInfo.Reader, nil, nil), dstOpts)
-=======
-	auditObjectErasureSet(ctx, destObject, destSet, s.poolNumber)
 	return destSet.PutObjectPart(ctx, destBucket, destObject, uploadID, partID, NewPutObjReader(srcInfo.Reader), dstOpts)
->>>>>>> cfc8b92d
 }
 
 // PutObjectPart - writes part of an object to hashedSet based on the object name.
