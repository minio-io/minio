--- conflicted
+++ resolved
@@ -22,7 +22,6 @@
 	"encoding/xml"
 	"net/http"
 
-	"github.com/minio/madmin-go"
 	xhttp "github.com/minio/minio/internal/http"
 	"github.com/minio/minio/internal/logger"
 )
@@ -49,10 +48,6 @@
 	if errCtxt != nil {
 		stsErrorResponse.Error.Message = errCtxt.Error()
 	}
-<<<<<<< HEAD
-	var logKind madmin.LogKind
-=======
->>>>>>> 95b51c48
 	switch errCode {
 	case ErrSTSInternalError, ErrSTSNotInitialized, ErrSTSUpstreamError:
 		logger.LogIf(ctx, errCtxt, logger.Minio)
