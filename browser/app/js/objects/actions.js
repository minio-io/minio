--- conflicted
+++ resolved
@@ -92,9 +92,6 @@
         })
         .catch(err => {
           if (web.LoggedIn()) {
-<<<<<<< HEAD
-            dispatch(alertActions.set({ type: "danger", message: err.message }))
-=======
             dispatch(
               alertActions.set({
                 type: "danger",
@@ -102,7 +99,6 @@
                 autoClear: true
               })
             )
->>>>>>> 8cf7b88c
             dispatch(resetList())
           } else {
             history.push("/login")
