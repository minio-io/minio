## Provide a name in place of minio for `app:` labels
##
nameOverride: ""

## Provide a name to substitute for the full names of resources
##
fullnameOverride: ""

## set kubernetes cluster domain where minio is running
##
clusterDomain: cluster.local

## Set default image, imageTag, and imagePullPolicy. mode is used to indicate the
##
image:
  repository: quay.io/minio/minio
  tag: RELEASE.2022-11-11T03-44-20Z
  pullPolicy: IfNotPresent

imagePullSecrets: []
# - name: "image-pull-secret"

## Set default image, imageTag, and imagePullPolicy for the `mc` (the minio
## client used to create a default bucket).
##
mcImage:
  repository: quay.io/minio/mc
  tag: RELEASE.2022-11-07T23-47-39Z
  pullPolicy: IfNotPresent

## minio mode, i.e. standalone or distributed
mode: distributed ## other supported values are "standalone"

## Additional labels to include with deployment or statefulset
additionalLabels: {}

## Additional annotations to include with deployment or statefulset
additionalAnnotations: {}

## Typically the deployment/statefulset includes checksums of secrets/config,
## So that when these change on a subsequent helm install, the deployment/statefulset
## is restarted. This can result in unnecessary restarts under GitOps tooling such as
## flux, so set to "true" to disable this behaviour.
ignoreChartChecksums: false

## Additional arguments to pass to minio binary
extraArgs: []

## Additional volumes to minio container
extraVolumes: []

## Additional volumeMounts to minio container
extraVolumeMounts: []

## Additional sidecar containers
extraContainers: []

## Internal port number for MinIO S3 API container
## Change service.port to change external port number
minioAPIPort: "9000"

## Internal port number for MinIO Browser Console container
## Change consoleService.port to change external port number
minioConsolePort: "9001"

## Update strategy for Deployments
DeploymentUpdate:
  type: RollingUpdate
  maxUnavailable: 0
  maxSurge: 100%

## Update strategy for StatefulSets
StatefulSetUpdate:
  updateStrategy: RollingUpdate

## Pod priority settings
## ref: https://kubernetes.io/docs/concepts/configuration/pod-priority-preemption/
##
priorityClassName: ""

## Pod runtime class name
## ref https://kubernetes.io/docs/concepts/containers/runtime-class/
##
runtimeClassName: ""

## Set default rootUser, rootPassword
## AccessKey and secretKey is generated when not set
## Distributed MinIO ref: https://min.io/docs/minio/linux/operations/install-deploy-manage/deploy-minio-multi-node-multi-drive.html
##
rootUser: ""
rootPassword: ""

## Use existing Secret that store following variables:
##
## | Chart var             | .data.<key> in Secret    |
## |:----------------------|:-------------------------|
## | rootUser              | rootUser                 |
## | rootPassword          | rootPassword             |
##
## All mentioned variables will be ignored in values file.
## .data.rootUser and .data.rootPassword are mandatory,
## others depend on enabled status of corresponding sections.
existingSecret: ""

## Directory on the MinIO pof
certsPath: "/etc/minio/certs/"
configPathmc: "/etc/minio/mc/"

## Path where PV would be mounted on the MinIO Pod
mountPath: "/export"
## Override the root directory which the minio server should serve from.
## If left empty, it defaults to the value of {{ .Values.mountPath }}
## If defined, it must be a sub-directory of the path specified in {{ .Values.mountPath }}
##
bucketRoot: ""

# Number of drives attached to a node
drivesPerNode: 1
# Number of MinIO containers running
replicas: 16
# Number of expanded MinIO clusters
pools: 1

## TLS Settings for MinIO
tls:
  enabled: false
  ## Create a secret with private.key and public.crt files and pass that here. Ref: https://github.com/minio/minio/tree/master/docs/tls/kubernetes#2-create-kubernetes-secret
  certSecret: ""
  publicCrt: public.crt
  privateKey: private.key

## Trusted Certificates Settings for MinIO. Ref: https://min.io/docs/minio/linux/operations/network-encryption.html#third-party-certificate-authorities
## Bundle multiple trusted certificates into one secret and pass that here. Ref: https://github.com/minio/minio/tree/master/docs/tls/kubernetes#2-create-kubernetes-secret
## When using self-signed certificates, remember to include MinIO's own certificate in the bundle with key public.crt.
## If certSecret is left empty and tls is enabled, this chart installs the public certificate from .Values.tls.certSecret.
trustedCertsSecret: ""

## Enable persistence using Persistent Volume Claims
## ref: http://kubernetes.io/docs/user-guide/persistent-volumes/
##
persistence:
  enabled: true
  annotations: {}

  ## A manually managed Persistent Volume and Claim
  ## Requires persistence.enabled: true
  ## If defined, PVC must be created manually before volume will be bound
  existingClaim: ""

  ## minio data Persistent Volume Storage Class
  ## If defined, storageClassName: <storageClass>
  ## If set to "-", storageClassName: "", which disables dynamic provisioning
  ## If undefined (the default) or set to null, no storageClassName spec is
  ##   set, choosing the default provisioner.  (gp2 on AWS, standard on
  ##   GKE, AWS & OpenStack)
  ##
  ## Storage class of PV to bind. By default it looks for standard storage class.
  ## If the PV uses a different storage class, specify that here.
  storageClass: ""
  VolumeName: ""
  accessMode: ReadWriteOnce
  size: 500Gi

  ## If subPath is set mount a sub folder of a volume instead of the root of the volume.
  ## This is especially handy for volume plugins that don't natively support sub mounting (like glusterfs).
  ##
  subPath: ""

## Expose the MinIO service to be accessed from outside the cluster (LoadBalancer service).
## or access it from within the cluster (ClusterIP service). Set the service type and the port to serve it.
## ref: http://kubernetes.io/docs/user-guide/services/
##
service:
  type: ClusterIP
  clusterIP: ~
  port: "9000"
  nodePort: 32000

## Configure Ingress based on the documentation here: https://kubernetes.io/docs/concepts/services-networking/ingress/
##

ingress:
  enabled: false
  # ingressClassName: ""
  labels: {}
    # node-role.kubernetes.io/ingress: platform

  annotations: {}
    # kubernetes.io/ingress.class: nginx
    # kubernetes.io/tls-acme: "true"
    # kubernetes.io/ingress.allow-http: "false"
    # kubernetes.io/ingress.global-static-ip-name: ""
    # nginx.ingress.kubernetes.io/secure-backends: "true"
    # nginx.ingress.kubernetes.io/backend-protocol: "HTTPS"
    # nginx.ingress.kubernetes.io/whitelist-source-range: 0.0.0.0/0
  path: /
  hosts:
    - minio-example.local
  tls: []
  #  - secretName: chart-example-tls
  #    hosts:
  #      - chart-example.local

consoleService:
  type: ClusterIP
  clusterIP: ~
  port: "9001"
  nodePort: 32001

consoleIngress:
  enabled: false
  # ingressClassName: ""
  labels: {}
    # node-role.kubernetes.io/ingress: platform

  annotations: {}
    # kubernetes.io/ingress.class: nginx
    # kubernetes.io/tls-acme: "true"
    # kubernetes.io/ingress.allow-http: "false"
    # kubernetes.io/ingress.global-static-ip-name: ""
    # nginx.ingress.kubernetes.io/secure-backends: "true"
    # nginx.ingress.kubernetes.io/backend-protocol: "HTTPS"
    # nginx.ingress.kubernetes.io/whitelist-source-range: 0.0.0.0/0
  path: /
  hosts:
    - console.minio-example.local
  tls: []
  #  - secretName: chart-example-tls
  #    hosts:
  #      - chart-example.local

## Node labels for pod assignment
## Ref: https://kubernetes.io/docs/user-guide/node-selection/
##
nodeSelector: {}
tolerations: []
affinity: {}
topologySpreadConstraints: []

## Add stateful containers to have security context, if enabled MinIO will run as this
## user and group NOTE: securityContext is only enabled if persistence.enabled=true
securityContext:
  enabled: true
  runAsUser: 1000
  runAsGroup: 1000
  fsGroup: 1000
  fsGroupChangePolicy: "OnRootMismatch"

# Additational pod annotations
podAnnotations: {}

# Additional pod labels
podLabels: {}

## Configure resource requests and limits
## ref: http://kubernetes.io/docs/user-guide/compute-resources/
##
resources:
  requests:
    memory: 16Gi

## List of policies to be created after minio install
##
## In addition to default policies [readonly|readwrite|writeonly|consoleAdmin|diagnostics]
## you can define additional policies with custom supported actions and resources
policies: []
## writeexamplepolicy policy grants creation or deletion of buckets with name
## starting with example. In addition, grants objects write permissions on buckets starting with
## example.
# - name: writeexamplepolicy
#   statements:
#     - resources:
#         - 'arn:aws:s3:::example*/*'
#       actions:
#         - "s3:AbortMultipartUpload"
#         - "s3:GetObject"
#         - "s3:DeleteObject"
#         - "s3:PutObject"
#         - "s3:ListMultipartUploadParts"
#     - resources:
#         - 'arn:aws:s3:::example*'
#       actions:
#         - "s3:CreateBucket"
#         - "s3:DeleteBucket"
#         - "s3:GetBucketLocation"
#         - "s3:ListBucket"
#         - "s3:ListBucketMultipartUploads"
## readonlyexamplepolicy policy grants access to buckets with name starting with example.
## In addition, grants objects read permissions on buckets starting with example.
# - name: readonlyexamplepolicy
#   statements:
#     - resources:
#         - 'arn:aws:s3:::example*/*'
#       actions:
#         - "s3:GetObject"
#     - resources:
#         - 'arn:aws:s3:::example*'
#       actions:
#         - "s3:GetBucketLocation"
#         - "s3:ListBucket"
#         - "s3:ListBucketMultipartUploads"
## conditionsexample policy creates all access to example bucket with aws:username="johndoe" and source ip range 10.0.0.0/8 and 192.168.0.0/24 only
# - name: conditionsexample
#   statements:
#     - resources:
#       - 'arn:aws:s3:::example/*'
#       actions:
#       - 's3:*'
#       conditions:
#         - StringEquals: '"aws:username": "johndoe"'
#         - IpAddress: |
#             "aws:SourceIp": [
#               "10.0.0.0/8",
#               "192.168.0.0/24"
#             ]
#
## Additional Annotations for the Kubernetes Job makePolicyJob
makePolicyJob:
  resources:
    requests:
      memory: 128Mi
  # Command to run after the main command on exit
  exitCommand: ""

## List of users to be created after minio install
##
users:
  ## Username, password and policy to be assigned to the user
  ## Default policies are [readonly|readwrite|writeonly|consoleAdmin|diagnostics]
  ## Add new policies as explained here https://min.io/docs/minio/kubernetes/upstream/administration/identity-access-management.html#access-management
  ## NOTE: this will fail if LDAP is enabled in your MinIO deployment
  ## make sure to disable this if you are using LDAP.
  - accessKey: console
    secretKey: console123
    policy: consoleAdmin
  # Or you can refer to specific secret
  #- accessKey: externalSecret
  #  existingSecret: my-secret
  #  existingSecretKey: password
  #  policy: readonly

## Additional Annotations for the Kubernetes Job makeUserJob
makeUserJob:
  resources:
    requests:
      memory: 128Mi
  # Command to run after the main command on exit
  exitCommand: ""

## List of service accounts to be created after minio install
##
# svcaccts:
  ## accessKey, secretKey and parent user to be assigned to the service accounts
  ## Add new service accounts as explained here https://min.io/docs/minio/kubernetes/upstream/administration/identity-access-management/minio-user-management.html#service-accounts
  # - accessKey: console-svcacct
  #   secretKey: console123
  #   user: console
  ## Or you can refer to specific secret
  # - accessKey: externalSecret
  #   existingSecret: my-secret
  #   existingSecretKey: password
  #   user: console

makeServiceAccountJob:
  podAnnotations: {}
  annotations: {}
  securityContext:
    enabled: false
    runAsUser: 1000
    runAsGroup: 1000
    fsGroup: 1000
  resources:
    requests:
      memory: 128Mi
  nodeSelector: {}
  tolerations: []
  affinity: {}
  extraVolumes: []
  extraVolumeMounts: []
  # Command to run after the main command on exit
  exitCommand: ""

## List of buckets to be created after minio install
##
buckets:
  #   # Name of the bucket
  # - name: bucket1
  #   # Policy to be set on the
  #   # bucket [none|download|upload|public]
  #   policy: none
  #   # Purge if bucket exists already
  #   purge: false
  #   # set versioning for
  #   # bucket [true|false]
  #   versioning: false
  #   # set objectlocking for
  #   # bucket [true|false] NOTE: versioning is enabled by default if you use locking
  #   objectlocking: false
  # - name: bucket2
  #   policy: none
  #   purge: false
  #   versioning: true
  #   # set objectlocking for
  #   # bucket [true|false] NOTE: versioning is enabled by default if you use locking
  #   objectlocking: false

## Additional Annotations for the Kubernetes Job makeBucketJob
makeBucketJob:
  resources:
    requests:
      memory: 128Mi
  # Command to run after the main command on exit
  exitCommand: ""

## List of command to run after minio install
## NOTE: the mc command TARGET is always "myminio"
customCommands:
  # - command: "admin policy set myminio consoleAdmin group='cn=ops,cn=groups,dc=example,dc=com'"

## Additional Annotations for the Kubernetes Job customCommandJob
customCommandJob:
  resources:
    requests:
      memory: 128Mi
  # Command to run after the main command on exit
  exitCommand: ""

## Merge jobs
postJob:
  podAnnotations: {}
  annotations: {}
  securityContext:
    enabled: false
    runAsUser: 1000
    runAsGroup: 1000
    fsGroup: 1000
  nodeSelector: {}
  tolerations: []
  affinity: {}
<<<<<<< HEAD
  
=======
  # Command to run after the main command on exit
  exitCommand: ""

>>>>>>> 14e52f29
## Use this field to add environment variables relevant to MinIO server. These fields will be passed on to MinIO container(s)
## when Chart is deployed
environment:
  ## Please refer for comprehensive list https://min.io/docs/minio/linux/reference/minio-server/minio-server.html
  ## MINIO_SUBNET_LICENSE: "License key obtained from https://subnet.min.io"
  ## MINIO_BROWSER: "off"

## The name of a secret in the same kubernetes namespace which contain secret values
## This can be useful for LDAP password, etc
## The key in the secret must be 'config.env'
##
# extraSecret: minio-extraenv

## OpenID Identity Management
## The following section documents environment variables for enabling external identity management using an OpenID Connect (OIDC)-compatible provider.
## See https://min.io/docs/minio/linux/operations/external-iam/configure-openid-external-identity-management.html for a tutorial on using these variables.
oidc:
  enabled: false
  configUrl: "https://identity-provider-url/.well-known/openid-configuration"
  clientId: "minio"
  clientSecret: ""
  claimName: "policy"
  scopes: "openid,profile,email"
  redirectUri: "https://console-endpoint-url/oauth_callback"
  # Can leave empty
  claimPrefix: ""
  comment: ""

networkPolicy:
  enabled: false
  allowExternal: true

## PodDisruptionBudget settings
## ref: https://kubernetes.io/docs/concepts/workloads/pods/disruptions/
##
podDisruptionBudget:
  enabled: false
  maxUnavailable: 1

## Specify the service account to use for the MinIO pods. If 'create' is set to 'false'
## and 'name' is left unspecified, the account 'default' will be used.
serviceAccount:
  create: true
  ## The name of the service account to use. If 'create' is 'true', a service account with that name
  ## will be created.
  name: "minio-sa"

metrics:
  serviceMonitor:
    enabled: false
    # scrape each node/pod individually for additional metrics
    includeNode: false
    public: true
    additionalLabels: {}
    # for node metrics
    relabelConfigs: {}
    # for cluster metrics
    relabelConfigsCluster: {}
      # metricRelabelings:
      #   - regex: (server|pod)
      #     action: labeldrop
    # namespace: monitoring
    # interval: 30s
    # scrapeTimeout: 10s

## ETCD settings: https://github.com/minio/minio/blob/master/docs/sts/etcd.md
## Define endpoints to enable this section.
etcd:
  endpoints: []
  pathPrefix: ""
  corednsPathPrefix: ""
  clientCert: ""
  clientCertKey: ""<|MERGE_RESOLUTION|>--- conflicted
+++ resolved
@@ -437,13 +437,7 @@
   nodeSelector: {}
   tolerations: []
   affinity: {}
-<<<<<<< HEAD
-  
-=======
-  # Command to run after the main command on exit
-  exitCommand: ""
-
->>>>>>> 14e52f29
+
 ## Use this field to add environment variables relevant to MinIO server. These fields will be passed on to MinIO container(s)
 ## when Chart is deployed
 environment:
